--- conflicted
+++ resolved
@@ -48,7 +48,6 @@
             docs = []
             batch_count = 0
             for row in curs:
-<<<<<<< HEAD
                 data = {
                     "id": row["release_mbid"],
                     "title": row["release_name"],
@@ -60,17 +59,6 @@
                     data["recording_name_%d"] = recording_name
 
                 docs.append(data)
-=======
-                recording_names = " ".join([name[0] for name in row["recording_data"]])
-                recording_artists = " ".join([name[1] for name in row["recording_data"]])
-                docs.append({
-                    "id": row["release_mbid"],
-                    "title": row["release_name"],
-                    "artist_credit_id": row["artist_credit_id"],
-                    "artist_credit_name": row["artist_credit_name"],
-                    "recording_names": recording_names,
-                    "recording_artist_credit_names": recording_artists})
->>>>>>> 7d713df4
 
                 if len(docs) == BATCH_SIZE:
                     solr.add(docs)
@@ -81,11 +69,6 @@
                         log("Added %d rows" % (BATCH_SIZE * batch_count))
 
             if len(docs):
-<<<<<<< HEAD
-                solr.add(docs)
-=======
                 solr.add(docs)
 
-            log("Done!")
-
->>>>>>> 7d713df4
+            log("Done!")