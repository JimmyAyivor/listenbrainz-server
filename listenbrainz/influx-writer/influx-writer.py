--- conflicted
+++ resolved
@@ -29,54 +29,6 @@
         self.influx = None
         self.incoming_ch = None
         self.unique_ch = None
-<<<<<<< HEAD
-=======
-        self.connection = None
-        self.total_inserts = 0
-        self.inserts = 0
-        self.time = 0
-
-    @staticmethod
-    def static_on_connection_closed(connection, reply_code, reply_text, obj):
-        obj.on_connection_closed(connection, reply_code, reply_text)
-
-
-    def on_connection_closed(self, connection, reply_code, reply_text):
-        self.log.info('RabbitMQ connection got closed!')
-        self.connection.add_timeout(5, self.connect_to_rabbitmq)
-
-
-    @staticmethod
-    def static_callback(ch, method, properties, body, obj):
-        return obj.callback(ch, method, properties, body)
-
-
-    def connect_to_rabbitmq(self):
-        while True:
-            try:
-                credentials = pika.PlainCredentials(config.RABBITMQ_USERNAME, config.RABBITMQ_PASSWORD)
-                connection_parameters = pika.ConnectionParameters(
-                        host=config.RABBITMQ_HOST,
-                        port=config.RABBITMQ_PORT,
-                        virtual_host=config.RABBITMQ_VHOST,
-                        credentials=credentials
-                    )
-                self.connection = pika.BlockingConnection(connection_parameters)
-                break
-            except Exception as e:
-                self.log.error("Cannot connect to rabbitmq: %s, retrying in 2 seconds" % str(e))
-                sleep(ERROR_RETRY_DELAY)
-                continue
-
-            # adding on_close callback
-            try:
-                self.connection.add_on_close_callback(
-                    lambda connection, reply_code, reply_text: self.static_on_connection_closed(connection, reply_code, reply_text, obj=self),
-                )
-            except Exception as e:
-                self.log.error('Error while adding callback: %s', str(e))
-                sleep(ERROR_RETRY_DELAY)
->>>>>>> b973bee2
 
 
     def callback(self, ch, method, properties, body):
@@ -297,8 +249,7 @@
         while True:
             self.connect_to_rabbitmq()
             self.incoming_ch = self.connection.channel()
-<<<<<<< HEAD
-            self.incoming_ch.exchange_declare(exchange=self.config.INCOMING_EXCHANGE, type='fanout')
+            self.incoming_ch.exchange_declare(exchange=self.config.INCOMING_EXCHANGE, exchange_type='fanout')
             self.incoming_ch.queue_declare(self.config.INCOMING_QUEUE, durable=True)
             self.incoming_ch.queue_bind(exchange=self.config.INCOMING_EXCHANGE, queue=self.config.INCOMING_QUEUE)
             self.incoming_ch.basic_consume(
@@ -307,18 +258,7 @@
             )
 
             self.unique_ch = self.connection.channel()
-            self.unique_ch.exchange_declare(exchange=self.config.UNIQUE_EXCHANGE, type='fanout')
-            self.unique_ch.queue_declare(self.config.UNIQUE_QUEUE, durable=True)
-=======
-            self.incoming_ch.exchange_declare(exchange='incoming', exchange_type='fanout')
-            self.incoming_ch.queue_declare('incoming', durable=True)
-            self.incoming_ch.queue_bind(exchange='incoming', queue='incoming')
-            self.incoming_ch.basic_consume(lambda ch, method, properties, body: self.static_callback(ch, method, properties, body, obj=self), queue='incoming')
-
-            self.unique_ch = self.connection.channel()
-            self.unique_ch.exchange_declare(exchange='unique', exchange_type='fanout')
-            self.unique_ch.queue_declare('unique', durable=True)
->>>>>>> b973bee2
+            self.unique_ch.exchange_declare(exchange=self.config.UNIQUE_EXCHANGE, exchange_type='fanout')
 
             self.log.info("influx-writer started")
             try:
