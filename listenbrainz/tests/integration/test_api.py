--- conflicted
+++ resolved
@@ -63,16 +63,14 @@
         self.assertTrue(is_valid_uuid(data['listens'][0]['track_metadata']['additional_info']['artist_msid']))
         self.assertTrue(is_valid_uuid(data['listens'][0]['track_metadata']['additional_info']['release_msid']))
 
-<<<<<<< HEAD
         url = url_for('api_v1.get_recent_listens_for_user_list', user_list = self.user['musicbrainz_id'])
         response = self.client.get(url, query_string = {'count': '1'})
         self.assert200(response)
         data = json.loads(response.data)['payload']
         self.assertEqual(data['count'], 2)
-=======
+
         # check for latest listen timestamp
         self.assertEqual(data['latest_listen_ts'], ts)
->>>>>>> ddc8b9ce
 
     def send_data(self, payload):
         """ Sends payload to api.submit_listen and return the response
