import json
import os
import listenbrainz.db.user as db_user
from flask import current_app, url_for

from redis import Redis
from listenbrainz.webserver.testing import ServerTestCase, APICompatServerTestCase
from listenbrainz.db.testing import DatabaseTestCase, TimescaleTestCase

TIMESCALE_SQL_DIR = os.path.join(os.path.dirname(os.path.realpath(__file__)), '..', '..', '..', 'admin', 'timescale')


class IntegrationTestCase(ServerTestCase, DatabaseTestCase):

    def setUp(self):
        ServerTestCase.setUp(self)
        DatabaseTestCase.setUp(self)

    def tearDown(self):
        ServerTestCase.tearDown(self)
        DatabaseTestCase.tearDown(self)


class ListenAPIIntegrationTestCase(IntegrationTestCase, TimescaleTestCase):
    def setUp(self):
        IntegrationTestCase.setUp(self)
        TimescaleTestCase.setUp(self)
        self.user = db_user.get_or_create(1, 'testuserpleaseignore')

    def tearDown(self):
        r = Redis(host=current_app.config['REDIS_HOST'], port=current_app.config['REDIS_PORT'])
        r.flushall()
<<<<<<< HEAD
        self.reset_timescale_db()
        super(ListenAPIIntegrationTestCase, self).tearDown()

    def reset_timescale_db(self):

        ts.init_db_connection(config.TIMESCALE_ADMIN_URI)
        ts.run_sql_script_without_transaction(os.path.join(TIMESCALE_SQL_DIR, 'drop_db.sql'))
        ts.run_sql_script_without_transaction(os.path.join(TIMESCALE_SQL_DIR, 'create_db.sql'))
        ts.engine.dispose()

        ts.init_db_connection(config.TIMESCALE_ADMIN_LB_URI)
        ts.run_sql_script_without_transaction(os.path.join(TIMESCALE_SQL_DIR, 'create_extensions.sql'))
        ts.engine.dispose()

        ts.init_db_connection(config.SQLALCHEMY_TIMESCALE_URI)
        ts.run_sql_script(os.path.join(TIMESCALE_SQL_DIR, 'create_schemas.sql'))
        ts.run_sql_script(os.path.join(TIMESCALE_SQL_DIR, 'create_tables.sql'))
        ts.run_sql_script(os.path.join(TIMESCALE_SQL_DIR, 'create_functions.sql'))
        ts.run_sql_script(os.path.join(TIMESCALE_SQL_DIR, 'create_views.sql'))
        ts.run_sql_script(os.path.join(TIMESCALE_SQL_DIR, 'create_indexes.sql'))
        ts.run_sql_script(os.path.join(TIMESCALE_SQL_DIR, 'create_primary_keys.sql'))
        ts.run_sql_script(os.path.join(TIMESCALE_SQL_DIR, 'create_foreign_keys.sql'))
        ts.engine.dispose()
=======
        IntegrationTestCase.tearDown(self)
        TimescaleTestCase.tearDown(self)
>>>>>>> 4d435822

    def send_data(self, payload, user=None):
        """ Sends payload to api.submit_listen and return the response
        """
        if not user:
            user = self.user
        return self.client.post(
            url_for('api_v1.submit_listen'),
            data=json.dumps(payload),
            headers={'Authorization': 'Token {}'.format(user['auth_token'])},
            content_type='application/json'
        )


class APICompatIntegrationTestCase(APICompatServerTestCase, DatabaseTestCase):

    def setUp(self):
        APICompatServerTestCase.setUp(self)
        DatabaseTestCase.setUp(self)

    def tearDown(self):
        APICompatServerTestCase.tearDown(self)
        DatabaseTestCase.tearDown(self)<|MERGE_RESOLUTION|>--- conflicted
+++ resolved
@@ -30,34 +30,8 @@
     def tearDown(self):
         r = Redis(host=current_app.config['REDIS_HOST'], port=current_app.config['REDIS_PORT'])
         r.flushall()
-<<<<<<< HEAD
-        self.reset_timescale_db()
-        super(ListenAPIIntegrationTestCase, self).tearDown()
-
-    def reset_timescale_db(self):
-
-        ts.init_db_connection(config.TIMESCALE_ADMIN_URI)
-        ts.run_sql_script_without_transaction(os.path.join(TIMESCALE_SQL_DIR, 'drop_db.sql'))
-        ts.run_sql_script_without_transaction(os.path.join(TIMESCALE_SQL_DIR, 'create_db.sql'))
-        ts.engine.dispose()
-
-        ts.init_db_connection(config.TIMESCALE_ADMIN_LB_URI)
-        ts.run_sql_script_without_transaction(os.path.join(TIMESCALE_SQL_DIR, 'create_extensions.sql'))
-        ts.engine.dispose()
-
-        ts.init_db_connection(config.SQLALCHEMY_TIMESCALE_URI)
-        ts.run_sql_script(os.path.join(TIMESCALE_SQL_DIR, 'create_schemas.sql'))
-        ts.run_sql_script(os.path.join(TIMESCALE_SQL_DIR, 'create_tables.sql'))
-        ts.run_sql_script(os.path.join(TIMESCALE_SQL_DIR, 'create_functions.sql'))
-        ts.run_sql_script(os.path.join(TIMESCALE_SQL_DIR, 'create_views.sql'))
-        ts.run_sql_script(os.path.join(TIMESCALE_SQL_DIR, 'create_indexes.sql'))
-        ts.run_sql_script(os.path.join(TIMESCALE_SQL_DIR, 'create_primary_keys.sql'))
-        ts.run_sql_script(os.path.join(TIMESCALE_SQL_DIR, 'create_foreign_keys.sql'))
-        ts.engine.dispose()
-=======
         IntegrationTestCase.tearDown(self)
         TimescaleTestCase.tearDown(self)
->>>>>>> 4d435822
 
     def send_data(self, payload, user=None):
         """ Sends payload to api.submit_listen and return the response
