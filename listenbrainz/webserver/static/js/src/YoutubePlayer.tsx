import * as React from "react";
import YouTube, { Options } from "react-youtube";
import {
  isEqual as _isEqual,
  get as _get,
  isNil as _isNil,
  isString as _isString,
  isFunction as _isFunction,
} from "lodash";
import { DataSourceType, DataSourceProps } from "./BrainzPlayer";
import { searchForYoutubeTrack } from "./utils";

type YoutubePlayerState = {
  currentListen?: Listen;
};

type YoutubePlayerProps = DataSourceProps & {
  youtubeUser?: YoutubeUser;
  refreshYoutubeToken: () => Promise<string>;
};

// For some reason Youtube types do not document getVideoData,
// which we need to determine if there was no search results
type ExtendedYoutubePlayer = {
  getVideoData?: () => { video_id?: string; author: string; title: string };
} & YT.Player;

export default class YoutubePlayer
  extends React.Component<YoutubePlayerProps, YoutubePlayerState>
  implements DataSourceType {
  static getVideoIDFromListen(listen: Listen | JSPFTrack): string | undefined {
    // Checks if there is a youtube ID in the listen
    // or if the origin_url field contains youtube.com
    const videoURL =
      _get(listen, "track_metadata.additional_info.youtube_id") ??
      _get(listen, "track_metadata.additional_info.origin_url");
    if (_isString(videoURL) && videoURL.length) {
      /** Credit for this regular expression goes to Soufiane Sakhi:
       * https://stackoverflow.com/a/61033353/4904467
       */
      const youtubeURLRegexp = /(?:https?:\/\/)?(?:www\.|m\.)?youtu(?:\.be\/|be.com\/\S*(?:watch|embed)(?:(?:(?=\/[^&\s?]+(?!\S))\/)|(?:\S*v=|v\/)))([^&\s?]+)/g;
      const match = youtubeURLRegexp.exec(videoURL);
      return match?.[1];
    }

    return undefined;
  }

  static isListenFromThisService(listen: Listen | JSPFTrack): boolean {
    const videoId = YoutubePlayer.getVideoIDFromListen(listen);
    return Boolean(videoId);
  }

  /**
   * Youtube thumbnail URLs can be composed with <video_id>/<resolution><image>.jpg
   * where resolution is one of [hq , md, sd] and image is either 'default' (= 0)
   * or a number between 0 -> 3 (there are 4 thumbnails)
   */
  static getThumbnailsFromVideoid(videoId?: string) {
    let images: MediaImage[] = [];
    if (videoId) {
      images = [
        {
          src: `http://img.youtube.com/vi/${videoId}/sddefault.jpg`,
          sizes: "640x480",
          type: "image/jpg",
        },
        {
          src: `http://img.youtube.com/vi/${videoId}/hqdefault.jpg`,
          sizes: "480x360",
          type: "image/jpg",
        },
        {
          src: `http://img.youtube.com/vi/${videoId}/mqdefault.jpg`,
          sizes: "320x180",
          type: "image/jpg",
        },
      ];
    }
    return images;
  }

  static getYoutubeURLFromListen(
    listen: Listen | JSPFTrack
  ): string | undefined {
    // Checks if there is a youtube ID in the listen
    const youtubeId = _get(listen, "track_metadata.additional_info.youtube_id");
    if (youtubeId) {
      return `https://www.youtube.com/watch?v=${youtubeId}`;
    }

    // or if the origin URL contains youtube.com
    const originURL = _get(listen, "track_metadata.additional_info.origin_url");
    if (_isString(originURL) && originURL.length) {
      try {
        const parsedURL = new URL(originURL);
        const { hostname, searchParams } = parsedURL;
        if (/youtube\.com/.test(hostname)) {
          return originURL;
        }
      } catch {
        return undefined;
      }
    }
    return undefined;
  }

  /**
   * @see https://github.com/Microsoft/TypeScript/issues/3841#issuecomment-337560146
   */
  ["constructor"]: typeof YoutubePlayer;
  public name = "youtube";
  public domainName = "youtube.com";
  youtubePlayer?: ExtendedYoutubePlayer;
  checkVideoLoadedTimerId?: NodeJS.Timeout;

  componentDidUpdate(prevProps: DataSourceProps) {
    const { show } = this.props;
    if (prevProps.show === true && show === false && this.youtubePlayer) {
      this.youtubePlayer.stopVideo();
      // Clear playlist
      this.youtubePlayer.cueVideoById("");
    }
  }

  onReady = (event: YT.PlayerEvent): void => {
    this.youtubePlayer = event.target;
  };

  updateVideoInfo = (): void => {
    let title;
    let images: MediaImage[] = [];
    const { onTrackInfoChange, onDurationChange } = this.props;
    const videoData =
      this.youtubePlayer?.getVideoData && this.youtubePlayer.getVideoData();
    let videoId: string = "";
    if (videoData) {
      title = videoData.title;
      videoId = videoData.video_id as string;
      images = YoutubePlayer.getThumbnailsFromVideoid(videoId);
    } else {
      // Fallback to track name from the listen we are playing
      const { currentListen } = this.state;
      title = currentListen?.track_metadata.track_name ?? "";
    }
    onTrackInfoChange(
      title,
      `https://www.youtube.com/watch?v=${videoId}`,
      undefined,
      undefined,
      images
    );
    const duration = this.youtubePlayer?.getDuration();
    if (duration) {
      onDurationChange(duration * 1000);
    }
  };

  handlePlayerStateChanged = (event: YT.OnStateChangeEvent) => {
    const { data: state, target: player } = event;
    const {
      onPlayerPausedChange,
      onDurationChange,
      onProgressChange,
      onTrackInfoChange,
      show,
    } = this.props;
    if (!show) {
      return;
    }
    if (state === YouTube.PlayerState.ENDED) {
      const { onTrackEnd } = this.props;
      onTrackEnd();
      return;
    }
    // New track being played
    if (state === YouTube.PlayerState.UNSTARTED) {
      const title = _get(player, "playerInfo.videoData.title", "");
      const videoId = _get(player, "playerInfo.videoData.video_id", "");
      // The player info is sometimes missing a title initially.
      // We fallback to getting it with getVideoData method once the information is loaded in the player
      if (!title) {
        setTimeout(this.updateVideoInfo.bind(this), 2000);
      } else {
        const images: MediaImage[] = YoutubePlayer.getThumbnailsFromVideoid(
          videoId
        );
        onTrackInfoChange(title, videoId, undefined, undefined, images);
      }
      player.playVideo();
    }
    if (
      state === YouTube.PlayerState.UNSTARTED ||
      state === YouTube.PlayerState.BUFFERING
    ) {
      onPlayerPausedChange(false);
    }
    if (state === YouTube.PlayerState.PAUSED) {
      onPlayerPausedChange(true);
    }
    if (state === YouTube.PlayerState.PLAYING) {
      onPlayerPausedChange(false);
    }
    onProgressChange(player.getCurrentTime() * 1000);
    const duration = _isFunction(player.getDuration) && player.getDuration();
    if (duration) {
      onDurationChange(duration * 1000);
    }
  };

  handleAccountError = (): void => {
    const errorMessage = (
      <p>
        In order to play music with Youtube, you will need a Youtube / Google
        account linked to your ListenBrainz account.
        <br />
        Please try to{" "}
        <a href="/profile/music-services/details/" target="_blank">
          link for &quot;playing music&quot; feature
        </a>{" "}
        and refresh this page
      </p>
    );
    const { onTrackNotFound, handleWarning } = this.props;
    handleWarning(errorMessage);
    onTrackNotFound();
  };

  searchAndPlayTrack = async (listen: Listen | JSPFTrack) => {
    const trackName =
      _get(listen, "track_metadata.track_name") || _get(listen, "title");
    const artistName =
      _get(listen, "track_metadata.artist_name") || _get(listen, "creator");
    // Using the releaseName has paradoxically given worst search results,
    // so we're only using it when track name isn't provided (for example for an album search)
    const releaseName = trackName
      ? ""
      : _get(listen, "track_metadata.release_name");

    const {
      handleWarning,
      onTrackNotFound,
      youtubeUser,
      refreshYoutubeToken,
    } = this.props;

    if (!this.youtubePlayer) {
      onTrackNotFound();
      return;
    }
    // If the user is not authed for Youtube API, show a helpful error message with link to connect
    if (!youtubeUser) {
      this.handleAccountError();
      return;
    }
    if (!trackName && !artistName && !releaseName) {
      handleWarning("Not enough info to search on Youtube");
      onTrackNotFound();
      return;
    }

    try {
      const { api_key } = youtubeUser;
      const videoIds = await searchForYoutubeTrack(
        api_key,
        trackName,
        artistName,
        releaseName,
        refreshYoutubeToken,
        this.handleAccountError
      );
      if (videoIds?.length) {
        this.playTrackById(videoIds[0]);
      } else {
        onTrackNotFound();
      }
    } catch (error) {
      handleWarning(error?.message ?? error.toString(), "Youtube player error");
      onTrackNotFound();
    }
  };

  playTrackById = (videoId: string): void => {
    if (!videoId || !this.youtubePlayer) {
      return;
    }
    if (videoId.startsWith("http")) {
      this.youtubePlayer.loadVideoByUrl(videoId);
    } else {
      this.youtubePlayer.loadVideoById(videoId);
    }
  };

<<<<<<< HEAD
=======
  isListenFromThisService = (listen: Listen | JSPFTrack): boolean => {
    // Checks if there is a youtube ID in the listen
    const youtubeId = _get(listen, "track_metadata.additional_info.youtube_id");
    if (youtubeId) {
      return true;
    }

    // or if the origin URL contains youtube.com
    const originURL = _get(listen, "track_metadata.additional_info.origin_url");
    if (_isString(originURL) && originURL.length) {
      try {
        const parsedURL = new URL(originURL);
        const { hostname, searchParams } = parsedURL;
        if (/youtube\.com/.test(hostname)) {
          return true;
        }
      } catch {
        return false;
      }
    }

    return false;
  };

>>>>>>> ab61aae4
  canSearchAndPlayTracks = (): boolean => {
    const { youtubeUser } = this.props;
    // check if the user is authed to search with the Youtube API
    return Boolean(youtubeUser) && Boolean(youtubeUser?.api_key);
  };

  datasourceRecordsListens = (): boolean => {
    return false;
  };

  playListen = (listen: Listen | JSPFTrack) => {
    const { show } = this.props;
    if (!show) {
      return;
    }
    let youtubeId = _get(listen, "track_metadata.additional_info.youtube_id");
    const originURL = _get(listen, "track_metadata.additional_info.origin_url");
    if (!youtubeId && _isString(originURL) && originURL.length) {
      try {
        const parsedURL = new URL(originURL);
        const { hostname, searchParams } = parsedURL;
        if (/youtube\.com/.test(hostname)) {
          youtubeId = searchParams.get("v");
        }
      } catch {
        // URL is not valid, do nothing
      }
    }
    if (youtubeId) {
      this.playTrackById(youtubeId);
    } else {
      this.searchAndPlayTrack(listen);
    }
  };

  togglePlay = (): void => {
    if (!this.youtubePlayer) {
      return;
    }
    const { playerPaused, onPlayerPausedChange } = this.props;
    if (playerPaused) {
      this.youtubePlayer.playVideo();
      onPlayerPausedChange(false);
    } else {
      this.youtubePlayer.pauseVideo();
      onPlayerPausedChange(true);
    }
  };

  seekToPositionMs = (msTimecode: number) => {
    if (!this.youtubePlayer) {
      return;
    }
    this.youtubePlayer.seekTo(msTimecode / 1000, true);
    this.youtubePlayer.playVideo();
  };

  onError = (event: YT.OnErrorEvent): void => {
    const { data: errorNumber } = event;
    const { handleError, onTrackNotFound } = this.props;
    if (this.checkVideoLoadedTimerId) {
      clearTimeout(this.checkVideoLoadedTimerId);
    }
    let message = "Something went wrong";
    switch (errorNumber) {
      case 101:
      case 150:
        message =
          "The owner of the requested video does not allow it to be played in embedded players.";
        break;
      case 5:
        message = "The requested content cannot be played in an HTML5 player.";
        break;
      case 2:
        message = "The request contained an invalid parameter value.";
        break;
      case 100:
        message = "The video requested was not found.";
        break;
      default:
        break;
    }
    handleError(message, "Youtube player error");
    onTrackNotFound();
  };

  render() {
    const { show } = this.props;
    const options: Options = {
      playerVars: {
        autoplay: 1,
        controls: 0,
        showinfo: 0,
        fs: 0,
        iv_load_policy: 3,
        modestbranding: 1,
        rel: 0,
        origin: window.location.origin,
      },
      width: "100%",
      height: "100%",
    };
    return (
      <div className={`youtube ${!show ? "hidden" : ""}`}>
        <YouTube
          opts={options}
          onError={this.onError}
          onStateChange={this.handlePlayerStateChanged}
          onReady={this.onReady}
        />
      </div>
    );
  }
}<|MERGE_RESOLUTION|>--- conflicted
+++ resolved
@@ -291,33 +291,6 @@
     }
   };
 
-<<<<<<< HEAD
-=======
-  isListenFromThisService = (listen: Listen | JSPFTrack): boolean => {
-    // Checks if there is a youtube ID in the listen
-    const youtubeId = _get(listen, "track_metadata.additional_info.youtube_id");
-    if (youtubeId) {
-      return true;
-    }
-
-    // or if the origin URL contains youtube.com
-    const originURL = _get(listen, "track_metadata.additional_info.origin_url");
-    if (_isString(originURL) && originURL.length) {
-      try {
-        const parsedURL = new URL(originURL);
-        const { hostname, searchParams } = parsedURL;
-        if (/youtube\.com/.test(hostname)) {
-          return true;
-        }
-      } catch {
-        return false;
-      }
-    }
-
-    return false;
-  };
-
->>>>>>> ab61aae4
   canSearchAndPlayTracks = (): boolean => {
     const { youtubeUser } = this.props;
     // check if the user is authed to search with the Youtube API
