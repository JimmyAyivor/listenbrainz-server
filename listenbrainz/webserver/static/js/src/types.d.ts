/* eslint-disable camelcase */

declare module "react-responsive";
declare module "spotify-web-playback-sdk";
declare module "time-ago";
declare module "debounce-async";

declare module "react-bs-notifier";
declare type AlertType = "danger" | "warning" | "success" | "info";
declare type Alert = {
  id: number;
  type: AlertType;
  headline: string;
  message: string | JSX.Element;
  count?: number;
};

// TODO: Remove "| null" when backend stops sending fields with null
interface AdditionalInfo {
  artist_mbids?: Array<string> | null;
  artist_msid?: string | null;
  discnumber?: number | null;
  duration_ms?: number | null;
  isrc?: string | null;
  listening_from?: string | null;
  recording_mbid?: string | null;
  recording_msid?: string | null;
  release_artist_name?: string | null;
  release_artist_names?: Array<string> | null;
  release_group_mbid?: string | null;
  release_mbid?: string | null;
  release_msid?: string | null;
  spotify_album_artist_ids?: Array<string> | null;
  spotify_album_id?: string | null;
  spotify_artist_ids?: Array<string> | null;
  spotify_id?: string | null;
  youtube_id?: string | null;
  origin_url?: string | null;
  tags?: Array<string> | null;
  track_mbid?: string | null;
  tracknumber?: number | null;
  work_mbids?: Array<string> | null;
  lastfm_artist_mbid?: string | null;
  lastfm_release_mbid?: string | null;
  lastfm_track_mbid?: string | null;
}

declare type BaseListenFormat = {
  listened_at: number;
  user_name?: string | null;
  track_metadata: {
    artist_name: string;
    release_name?: string | null;
    track_name: string;
    additional_info?: AdditionalInfo;
  };
};

declare type Listen = BaseListenFormat & {
  listened_at_iso?: string | null;
  playing_now?: boolean | null;
};

declare type Recommendation = BaseListenFormat;

declare type ListenBrainzUser = {
  id?: number;
  name: string;
  auth_token?: string;
};

declare type ListenType = "single" | "playingNow" | "import";

declare type BrainzPlayDirection = "up" | "down" | "hidden";

declare type SubmitListensPayload = {
  listen_type: "single" | "playing_now" | "import";
  payload: Array<Listen>;
};

declare type SpotifyUser = {
  access_token?: string;
  permission?: Array<SpotifyPermission>;
};

declare type YoutubeUser = {
  api_key?: string;
};

declare type CritiqueBrainzUser = {
  access_token?: string;
};

declare type SpotifyPermission =
  | "user-read-currently-playing"
  | "user-read-recently-played"
  | "streaming"
  | "user-read-birthdate"
  | "user-read-email"
  | "user-read-private"
  | "playlist-modify-public"
  | "playlist-modify-private";

declare type SpotifyImage = {
  height: number | null;
  url: string;
  width: number | null;
};

declare type SpotifyArtist = {
  uri: string;
  name: string;
};

declare type SpotifyTrack = {
  album: {
    uri: string;
    name: string;
    images: Array<SpotifyImage>;
  };
  artists: Array<SpotifyArtist>;
  id: string | null;
  is_playable: boolean;
  media_type: "audio" | "video";
  name: string;
  type: "track" | "episode" | "ad";
  uri: string;
};

declare type SpotifyPlayerTrackWindow = {
  device_id: string;
};

declare type SpotifyPlayerSDKState = {
  paused: boolean;
  position: number;
  duration: number;
  track_window: {
    current_track: SpotifyTrack;
  };
};

declare type SpotifyAPIError = {
  error: {
    status: number;
    message: string;
  };
};

declare type SpotifyPlaylistTrackObject = {
  added_at: string; // ISO 8601 datetime string	The date and time the track or episode was added.
  // Note: that some very old playlists may return null in this field.
  added_by: SpotifyUserObject; // The Spotify user who added the track or episode.
  // Note: that some very old playlists may return null in this field.
  is_local: boolean; //	Whether this track or episode is a local file or not.
  track: SpotifyTrack; //	Information about the track or episode.
};

declare type SpotifyUserObject = {
  display_name: string; //	The name displayed on the user’s profile. null if not available.
  external_urls: Array<{ [key: string]: string }>; // external URL object	Known public external URLs for this user.
  followers: { href: string | null; total: number }; // followers object	Information about the followers of this user.
  href: string; //	A link to the Web API endpoint for this user.
  id: string; //	The Spotify user ID for this user.
  images: SpotifyImage[]; // of image objects	The user’s profile image.
  type: string; //	The object type: “user”
  uri: string; // The Spotify URI for this user.
};

declare type SpotifyPlaylistObject = {
  collaborative: boolean; //	true if the owner allows other users to modify the playlist.
  description: string | null; // The playlist description. Only returned for modified, verified playlists, otherwise null.
  external_urls: Array<{ [key: string]: string }>; // external URL object Known external URLs for this playlist.
  followers: { href: string | null; total: number }; // followers object Information about the followers of the playlist.
  href: string; // A link to the Web API endpoint providing full details of the playlist.
  id: string; // The Spotify ID for the playlist.
  images: SpotifyImage[]; // array of image objects Images for the playlist. The array may be empty or contain up to three images. The images are returned by size in descending order. See Working with Playlists. Note: If returned, the source URL for the image ( url ) is temporary and will expire in less than a day.
  name: string; // The name of the playlist.
  owner: SpotifyUserObject; // public user object The user who owns the playlist
  public: boolean | null; // The playlist’s public/private status: true the playlist is public, false the playlist is private, null the playlist status is not relevant. For more about public/private status, see Working with Playlists.
  snapshot_id: string; // The version identifier for the current playlist. Can be supplied in other requests to target a specific playlist version: see Remove tracks from a playlist
  tracks: SpotifyPlaylistTrackObject[]; // array of playlist track objects inside a paging object Information about the tracks of the playlist.
  type: string; // The object type: “playlist”
  uri: string; // The Spotify URI for the playlist.
};

declare type SpotifyPagingObject<T> = {
  href: string; //	A link to the Web API endpoint returning the full result of the request.
  items: T[]; //	The requested data.
  limit: number; //	The maximum number of items in the response (as set in the query or by default).
  next: string; //	URL to the next page of items. ( null if none)
  offset: number; //	The offset of the items returned (as set in the query or by default).
  previous: string; //	URL to the previous page of items. ( null if none)
  total: number; //	The maximum number of
};

// the spotify-web-playback-sdk types are a bit messy
// Adding an any here for now.
// TODO: remove this any eventually
declare type SpotifyPlayerType = any | Spotify.SpotifyPlayer;

// Expect either a string or an Error or an html Response object
declare type BrainzPlayerError =
  | string
  | { message?: string; status?: number; statusText?: string };

declare type LastFmScrobblePage = {
  recenttracks: {
    track: any;
  };
};

declare type UserArtistsResponse = {
  payload: {
    artists: Array<{
      artist_mbids?: Array<string>;
      artist_msid?: string;
      artist_name: string;
      listen_count: number;
    }>;
    count: number;
    last_updated: number;
    offset: number;
    range: UserStatsAPIRange;
    total_artist_count: number;
    user_id: string;
    from_ts: number;
    to_ts: number;
  };
};

declare type UserReleasesResponse = {
  payload: {
    releases: Array<{
      artist_mbids?: Array<string>;
      artist_msid?: string;
      artist_name: string;
      release_mbid?: string;
      release_msid?: string;
      release_name: string;
      listen_count: number;
    }>;
    count: number;
    last_updated: number;
    offset: number;
    range: UserStatsAPIRange;
    total_release_count: number;
    user_id: string;
    from_ts: number;
    to_ts: number;
  };
};

declare type UserRecordingsResponse = {
  payload: {
    recordings: Array<{
      artist_mbids?: Array<string>;
      artist_msid?: string;
      artist_name: string;
      release_mbid?: string;
      release_msid?: string;
      release_name?: string;
      track_name: string;
      recording_mbid?: string;
      recording_msid?: string;
      listen_count: number;
    }>;
    count: number;
    last_updated: number;
    offset: number;
    range: UserStatsAPIRange;
    total_recording_count: number;
    user_id: string;
    from_ts: number;
    to_ts: number;
  };
};

declare type UserEntityResponse =
  | UserArtistsResponse
  | UserReleasesResponse
  | UserRecordingsResponse;

declare type UserStatsAPIRange = "all_time" | "year" | "month" | "week";

declare type UserEntityDatum = {
  id: string;
  entity: string;
  entityType: Entity;
  entityMBID?: string;
  artist?: string;
  artistMBID?: Array<string>;
  release?: string;
  releaseMBID?: string;
  idx: number;
  count: number;
};

declare type UserEntityData = Array<UserEntityDatum>;

declare type Entity = "artist" | "release" | "recording";

declare type UserListeningActivityResponse = {
  payload: {
    from_ts: number;
    to_ts: number;
    last_updated: number;
    user_id: string;
    range: UserStatsAPIRange;
    listening_activity: Array<{
      from_ts: number;
      to_ts: number;
      time_range: string;
      listen_count: number;
    }>;
  };
};

declare type UserListeningActivityDatum = {
  id: string;
  lastRangeCount?: number;
  thisRangeCount?: number;
  lastRangeTs?: number;
  thisRangeTs?: number;
};

declare type UserListeningActivityData = Array<UserListeningActivityDatum>;

declare type UserDailyActivityDatum = {
  day: string;
  [hour: number]: number;
};

declare type UserDailyActivityData = Array<UserDailyActivityDatum>;

declare type UserDailyActivityResponse = {
  payload: {
    from_ts: number;
    to_ts: number;
    last_updated: number;
    user_id: string;
    range: UserStatsAPIRange;
    daily_activity: {
      [day: string]: Array<{
        hour: number;
        listen_count: number;
      }>;
    };
  };
};

declare type UserArtistMapResponse = {
  payload: {
    from_ts: number;
    to_ts: number;
    last_updated: number;
    user_id: string;
    range: UserStatsAPIRange;
    artist_map: Array<{
      country: string;
      artist_count: number;
      listen_count: number;
    }>;
  };
};

declare type UserArtistMapDatum = {
  id: string;
  value: number;
};

declare type UserArtistMapData = Array<UserArtistMapDatum>;

declare type ListensListMode = "listens" | "recent";

declare type ListenFeedBack = 1 | 0 | -1;

declare type RecommendationFeedBack = "love" | "like" | "hate" | "dislike";

declare type FeedbackResponse = {
  recording_msid: string;
  score: ListenFeedBack;
  user_id: string;
};

declare type RecommendationFeedbackResponse = {
  recording_mbid: string;
  rating: RecommendationFeedBack;
};

declare type RecordingFeedbackMap = {
  [recordingMsid: string]: ListenFeedBack;
};

declare type ACRMSearchResult = {
  artist_credit_id: number;
  artist_credit_name: string;
  recording_mbid: string;
  recording_name: string;
  release_mbid: string;
  release_name: string;
};

// XSPF/JSPF format: https://www.xspf.org/jspf/
declare type JSPFObject = {
  playlist: JSPFPlaylist;
};

declare type JSPFPlaylistExtension = {
  collaborators: string[];
  public: boolean;
  created_for?: string;
  copied_from?: string; // Full ListenBrainz playlist URI
  last_modified_at?: string; // ISO date string
};

declare type JSPFTrackExtension = {
  added_by: string;
  artist_identifier: string[]; // Full MusicBrainz artist URIs
  added_at: string; // ISO date string
  release_identifier?: string; // Full MusicBrainz release URI
};

declare type JSPFPlaylist = {
  title: string;
  creator: string;
  annotation?: string;
  info?: string;
  location?: string;
  identifier: string;
  image?: string;
  date: string; // ISO date string
  license?: string;
  attribution?: Array<{ location: string } | { identifier: string }>;
  link?: Array<{ [name: string]: string }>;
  meta?: Array<{ [name: string]: string }>;
  track: Array<JSPFTrack>;
  extension?: {
    [name: string]: any;
    "https://musicbrainz.org/doc/jspf#playlist"?: JSPFPlaylistExtension;
  };
};

declare type JSPFTrack = {
  id?: string; // React-sortable library expects an id attribute, this is not part of JSPF specification
  location?: string[];
  identifier: string;
  title: string;
  creator: string;
  annotation?: string;
  info?: string;
  image?: string;
  album?: string;
  trackNum?: number;
  duration?: number;
  link?: Array<{ [name: string]: string }>;
  meta?: Array<{ [name: string]: string }>;
  extension?: {
    [name: string]: any;
    "https://musicbrainz.org/doc/jspf#track"?: JSPFTrackExtension;
  };
};

declare type RecommendationFeedbackMap = {
  [recordingMbid: string]: RecommendationFeedBack | null;
};

declare type PinnedRecording = {
  blurb_content?: string | null;
  created: number;
  pinned_until: number;
  row_id: number;
  recording_mbid: string | null;
  recording_msid?: string;
  track_metadata: {
    artist_name: string;
    release_name?: string | null;
    track_name: string;
    additional_info?: AdditionalInfo;
  };
};

/** For recommending a track from the front-end */
declare type UserTrackRecommendationMetadata = {
  artist_name: string;
  track_name: string;
  release_name?: string;
  recording_mbid?: string;
  recording_msid: string;
  artist_msid: string;
};

declare type PinEventMetadata = Listen & {
  blurb_content?: string;
};

/** ***********************************
 ********  USER FEED TIMELINE  ********
 ************************************* */

type EventTypeT =
  | "recording_recommendation"
  | "recording_pin"
  | "listen"
  | "like"
  | "follow"
  | "stop_follow"
  | "block_follow"
  | "notification";

type UserRelationshipEventMetadata = {
  user_name_0: string;
  user_name_1: string;
  relationship_type: "follow";
  created: number;
};

type NotificationEventMetadata = {
  message: string;
};

type EventMetadata =
  | Listen
  | UserRelationshipEventMetadata
  | PinEventMetadata
  | NotificationEventMetadata;

type TimelineEvent = {
  event_type: EventTypeT;
  user_name: string;
  created: number;
  metadata: EventMetadata;
};

type SimilarUser = {
  name: string;
  similarityScore: number;
};

type ReviewableEntityType = "recording" | "artist" | "release_group";

<<<<<<< HEAD
type ReviewableEntity = {
  type: ReviewableEntityType;
  name?: string | null;
  mbid: string;
};

=======
>>>>>>> 86aa3457
type CritiqueBrainzReview = {
  entity_id: string;
  entity_type: ReviewableEntityType;
  text: string;
  languageCode: string;
  rating?: number;
};<|MERGE_RESOLUTION|>--- conflicted
+++ resolved
@@ -539,15 +539,12 @@
 
 type ReviewableEntityType = "recording" | "artist" | "release_group";
 
-<<<<<<< HEAD
 type ReviewableEntity = {
   type: ReviewableEntityType;
   name?: string | null;
   mbid: string;
 };
 
-=======
->>>>>>> 86aa3457
 type CritiqueBrainzReview = {
   entity_id: string;
   entity_type: ReviewableEntityType;
