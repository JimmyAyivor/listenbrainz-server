/* eslint-disable camelcase */

declare module "react-responsive";
declare module "spotify-web-playback-sdk";
declare module "time-ago";
declare module "debounce-async";

declare module "react-bs-notifier";
declare type AlertType = "danger" | "warning" | "success" | "info";
declare type Alert = {
  id: number;
  type: AlertType;
  headline: string;
  message: string | JSX.Element;
  count?: number;
};

// TODO: Remove "| null" when backend stops sending fields with null
interface AdditionalInfo {
  artist_mbids?: Array<string> | null;
  artist_msid?: string | null;
  discnumber?: number | null;
  duration_ms?: number | null;
  isrc?: string | null;
  listening_from?: string | null;
  recording_mbid?: string | null;
  recording_msid?: string | null;
  release_artist_name?: string | null;
  release_artist_names?: Array<string> | null;
  release_group_mbid?: string | null;
  release_mbid?: string | null;
  release_msid?: string | null;
  spotify_album_artist_ids?: Array<string> | null;
  spotify_album_id?: string | null;
  spotify_artist_ids?: Array<string> | null;
  spotify_id?: string | null;
  youtube_id?: string | null;
  origin_url?: string | null;
  tags?: Array<string> | null;
  track_mbid?: string | null;
  tracknumber?: number | null;
  work_mbids?: Array<string> | null;
}

declare type BaseListenFormat = {
  listened_at: number;
  user_name?: string | null;
  track_metadata: {
    artist_name: string;
    release_name?: string | null;
    track_name: string;
    additional_info?: AdditionalInfo;
  };
};

declare type Listen = BaseListenFormat & {
  listened_at_iso?: string | null;
  playing_now?: boolean | null;
};

declare type Recommendation = BaseListenFormat;

declare type ListenBrainzUser = {
  id?: number;
  name: string;
  auth_token?: string;
};

<<<<<<< HEAD
declare type ListenType = "single" | "playing_now" | "import";
=======
declare type ImportService = "lastfm" | "librefm";

declare type ListenType = "single" | "playingNow" | "import";
>>>>>>> d5dff758

declare type BrainzPlayDirection = "up" | "down" | "hidden";

declare type SubmitListensPayload = {
  listen_type: "single" | "playing_now" | "import";
  payload: Array<Listen>;
};

declare type SpotifyUser = {
  access_token?: string;
  permission?: Array<SpotifyPermission>;
};

declare type YoutubeUser = {
  api_key?: string;
};

declare type CritiqueBrainzUser = {
  access_token?: string;
};

declare type SpotifyPermission =
  | "user-read-currently-playing"
  | "user-read-recently-played"
  | "streaming"
  | "user-read-birthdate"
  | "user-read-email"
  | "user-read-private"
  | "playlist-modify-public"
  | "playlist-modify-private";

declare type SpotifyImage = {
  height: number | null;
  url: string;
  width: number | null;
};

declare type SpotifyArtist = {
  uri: string;
  name: string;
};

declare type SpotifyTrack = {
  album: {
    uri: string;
    name: string;
    images: Array<SpotifyImage>;
  };
  artists: Array<SpotifyArtist>;
  id: string | null;
  is_playable: boolean;
  media_type: "audio" | "video";
  name: string;
  type: "track" | "episode" | "ad";
  uri: string;
};

declare type SpotifyPlayerTrackWindow = {
  device_id: string;
};

declare type SpotifyPlayerSDKState = {
  paused: boolean;
  position: number;
  duration: number;
  track_window: {
    current_track: SpotifyTrack;
  };
};

declare type SpotifyAPIError = {
  error: {
    status: number;
    message: string;
  };
};

declare type SpotifyPlaylistTrackObject = {
  added_at: string; // ISO 8601 datetime string	The date and time the track or episode was added.
  // Note: that some very old playlists may return null in this field.
  added_by: SpotifyUserObject; // The Spotify user who added the track or episode.
  // Note: that some very old playlists may return null in this field.
  is_local: boolean; //	Whether this track or episode is a local file or not.
  track: SpotifyTrack; //	Information about the track or episode.
};

declare type SpotifyUserObject = {
  display_name: string; //	The name displayed on the user’s profile. null if not available.
  external_urls: Array<{ [key: string]: string }>; // external URL object	Known public external URLs for this user.
  followers: { href: string | null; total: number }; // followers object	Information about the followers of this user.
  href: string; //	A link to the Web API endpoint for this user.
  id: string; //	The Spotify user ID for this user.
  images: SpotifyImage[]; // of image objects	The user’s profile image.
  type: string; //	The object type: “user”
  uri: string; // The Spotify URI for this user.
};

declare type SpotifyPlaylistObject = {
  collaborative: boolean; //	true if the owner allows other users to modify the playlist.
  description: string | null; // The playlist description. Only returned for modified, verified playlists, otherwise null.
  external_urls: Array<{ [key: string]: string }>; // external URL object Known external URLs for this playlist.
  followers: { href: string | null; total: number }; // followers object Information about the followers of the playlist.
  href: string; // A link to the Web API endpoint providing full details of the playlist.
  id: string; // The Spotify ID for the playlist.
  images: SpotifyImage[]; // array of image objects Images for the playlist. The array may be empty or contain up to three images. The images are returned by size in descending order. See Working with Playlists. Note: If returned, the source URL for the image ( url ) is temporary and will expire in less than a day.
  name: string; // The name of the playlist.
  owner: SpotifyUserObject; // public user object The user who owns the playlist
  public: boolean | null; // The playlist’s public/private status: true the playlist is public, false the playlist is private, null the playlist status is not relevant. For more about public/private status, see Working with Playlists.
  snapshot_id: string; // The version identifier for the current playlist. Can be supplied in other requests to target a specific playlist version: see Remove tracks from a playlist
  tracks: SpotifyPlaylistTrackObject[]; // array of playlist track objects inside a paging object Information about the tracks of the playlist.
  type: string; // The object type: “playlist”
  uri: string; // The Spotify URI for the playlist.
};

declare type SpotifyPagingObject<T> = {
  href: string; //	A link to the Web API endpoint returning the full result of the request.
  items: T[]; //	The requested data.
  limit: number; //	The maximum number of items in the response (as set in the query or by default).
  next: string; //	URL to the next page of items. ( null if none)
  offset: number; //	The offset of the items returned (as set in the query or by default).
  previous: string; //	URL to the previous page of items. ( null if none)
  total: number; //	The maximum number of
};

// the spotify-web-playback-sdk types are a bit messy
// Adding an any here for now.
// TODO: remove this any eventually
declare type SpotifyPlayerType = any | Spotify.SpotifyPlayer;

// Expect either a string or an Error or an html Response object
declare type BrainzPlayerError =
  | string
  | { message?: string; status?: number; statusText?: string };

declare type LastFmScrobblePage = {
  recenttracks: {
    track: any;
  };
};

declare type UserArtistsResponse = {
  payload: {
    artists: Array<{
      artist_mbids?: Array<string>;
      artist_msid?: string;
      artist_name: string;
      listen_count: number;
    }>;
    count: number;
    last_updated: number;
    offset: number;
    range: UserStatsAPIRange;
    total_artist_count: number;
    user_id: string;
    from_ts: number;
    to_ts: number;
  };
};

declare type UserReleasesResponse = {
  payload: {
    releases: Array<{
      artist_mbids?: Array<string>;
      artist_msid?: string;
      artist_name: string;
      release_mbid?: string;
      release_msid?: string;
      release_name: string;
      listen_count: number;
    }>;
    count: number;
    last_updated: number;
    offset: number;
    range: UserStatsAPIRange;
    total_release_count: number;
    user_id: string;
    from_ts: number;
    to_ts: number;
  };
};

declare type UserRecordingsResponse = {
  payload: {
    recordings: Array<{
      artist_mbids?: Array<string>;
      artist_msid?: string;
      artist_name: string;
      release_mbid?: string;
      release_msid?: string;
      release_name?: string;
      track_name: string;
      recording_mbid?: string;
      recording_msid?: string;
      listen_count: number;
    }>;
    count: number;
    last_updated: number;
    offset: number;
    range: UserStatsAPIRange;
    total_recording_count: number;
    user_id: string;
    from_ts: number;
    to_ts: number;
  };
};

declare type UserEntityResponse =
  | UserArtistsResponse
  | UserReleasesResponse
  | UserRecordingsResponse;

declare type UserStatsAPIRange = "all_time" | "year" | "month" | "week";

declare type UserEntityDatum = {
  id: string;
  entity: string;
  entityType: Entity;
  entityMBID?: string;
  artist?: string;
  artistMBID?: Array<string>;
  release?: string;
  releaseMBID?: string;
  idx: number;
  count: number;
};

declare type UserEntityData = Array<UserEntityDatum>;

declare type Entity = "artist" | "release" | "recording";

declare type UserListeningActivityResponse = {
  payload: {
    from_ts: number;
    to_ts: number;
    last_updated: number;
    user_id: string;
    range: UserStatsAPIRange;
    listening_activity: Array<{
      from_ts: number;
      to_ts: number;
      time_range: string;
      listen_count: number;
    }>;
  };
};

declare type UserListeningActivityDatum = {
  id: string;
  lastRangeCount?: number;
  thisRangeCount?: number;
  lastRangeTs?: number;
  thisRangeTs?: number;
};

declare type UserListeningActivityData = Array<UserListeningActivityDatum>;

declare type UserDailyActivityDatum = {
  day: string;
  [hour: number]: number;
};

declare type UserDailyActivityData = Array<UserDailyActivityDatum>;

declare type UserDailyActivityResponse = {
  payload: {
    from_ts: number;
    to_ts: number;
    last_updated: number;
    user_id: string;
    range: UserStatsAPIRange;
    daily_activity: {
      [day: string]: Array<{
        hour: number;
        listen_count: number;
      }>;
    };
  };
};

declare type UserArtistMapResponse = {
  payload: {
    from_ts: number;
    to_ts: number;
    last_updated: number;
    user_id: string;
    range: UserStatsAPIRange;
    artist_map: Array<{
      country: string;
      artist_count: number;
      listen_count: number;
    }>;
  };
};

declare type UserArtistMapDatum = {
  id: string;
  value: number;
};

declare type UserArtistMapData = Array<UserArtistMapDatum>;

declare type ListensListMode = "listens" | "recent";

declare type ListenFeedBack = 1 | 0 | -1;

declare type RecommendationFeedBack = "love" | "like" | "hate" | "dislike";

declare type FeedbackResponse = {
  recording_msid: string;
  score: ListenFeedBack;
  user_id: string;
};

declare type RecommendationFeedbackResponse = {
  recording_mbid: string;
  rating: RecommendationFeedBack;
};

declare type RecordingFeedbackMap = {
  [recordingMsid: string]: ListenFeedBack;
};

declare type ACRMSearchResult = {
  artist_credit_id: number;
  artist_credit_name: string;
  recording_mbid: string;
  recording_name: string;
  release_mbid: string;
  release_name: string;
};

// XSPF/JSPF format: https://www.xspf.org/jspf/
declare type JSPFObject = {
  playlist: JSPFPlaylist;
};

declare type JSPFPlaylistExtension = {
  collaborators: string[];
  public: boolean;
  created_for?: string;
  copied_from?: string; // Full ListenBrainz playlist URI
  last_modified_at?: string; // ISO date string
};

declare type JSPFTrackExtension = {
  added_by: string;
  artist_identifier: string[]; // Full MusicBrainz artist URIs
  added_at: string; // ISO date string
  release_identifier?: string; // Full MusicBrainz release URI
};

declare type JSPFPlaylist = {
  title: string;
  creator: string;
  annotation?: string;
  info?: string;
  location?: string;
  identifier: string;
  image?: string;
  date: string; // ISO date string
  license?: string;
  attribution?: Array<{ location: string } | { identifier: string }>;
  link?: Array<{ [name: string]: string }>;
  meta?: Array<{ [name: string]: string }>;
  track: Array<JSPFTrack>;
  extension?: {
    [name: string]: any;
    "https://musicbrainz.org/doc/jspf#playlist"?: JSPFPlaylistExtension;
  };
};

declare type JSPFTrack = {
  id?: string; // React-sortable library expects an id attribute, this is not part of JSPF specification
  location?: string[];
  identifier: string;
  title: string;
  creator: string;
  annotation?: string;
  info?: string;
  image?: string;
  album?: string;
  trackNum?: number;
  duration?: number;
  link?: Array<{ [name: string]: string }>;
  meta?: Array<{ [name: string]: string }>;
  extension?: {
    [name: string]: any;
    "https://musicbrainz.org/doc/jspf#track"?: JSPFTrackExtension;
  };
};

declare type RecommendationFeedbackMap = {
  [recordingMbid: string]: RecommendationFeedBack | null;
};

declare type PinnedRecording = {
  blurb_content?: string | null;
  created: number;
  pinned_until: number;
  row_id: number;
  recording_mbid: string | null;
  recording_msid?: string;
  track_metadata: {
    artist_name: string;
    release_name?: string | null;
    track_name: string;
    additional_info?: AdditionalInfo;
  };
};

/** For recommending a track from the front-end */
declare type UserTrackRecommendationMetadata = {
  artist_name: string;
  track_name: string;
  release_name?: string;
  recording_mbid?: string;
  recording_msid: string;
  artist_msid: string;
};

declare type PinEventMetadata = Listen & {
  blurb_content?: string;
};

/** ***********************************
 ********  USER FEED TIMELINE  ********
 ************************************* */

type EventTypeT =
  | "recording_recommendation"
  | "recording_pin"
  | "listen"
  | "like"
  | "follow"
  | "stop_follow"
  | "block_follow"
  | "notification";

type UserRelationshipEventMetadata = {
  user_name_0: string;
  user_name_1: string;
  relationship_type: "follow";
  created: number;
};

type NotificationEventMetadata = {
  message: string;
};

type EventMetadata =
  | Listen
  | UserRelationshipEventMetadata
  | PinEventMetadata
  | NotificationEventMetadata;

type TimelineEvent = {
  event_type: EventTypeT;
  user_name: string;
  created: number;
  metadata: EventMetadata;
};

type SimilarUser = {
  name: string;
  similarityScore: number;
};

type ReviewableEntityType = "recording" | "artist" | "release_group";

type ReviewableEntity = {
  type: ReviewableEntityType;
  name?: string | null;
  mbid: string;
};

type CritiqueBrainzReview = {
  entity_id: string;
  entity_type: ReviewableEntityType;
  text: string;
  languageCode: string;
  rating?: number;
};<|MERGE_RESOLUTION|>--- conflicted
+++ resolved
@@ -66,13 +66,9 @@
   auth_token?: string;
 };
 
-<<<<<<< HEAD
+declare type ImportService = "lastfm" | "librefm";
+
 declare type ListenType = "single" | "playing_now" | "import";
-=======
-declare type ImportService = "lastfm" | "librefm";
-
-declare type ListenType = "single" | "playingNow" | "import";
->>>>>>> d5dff758
 
 declare type BrainzPlayDirection = "up" | "down" | "hidden";
 
