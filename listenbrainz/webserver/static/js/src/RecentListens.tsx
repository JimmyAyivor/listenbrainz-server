/* eslint-disable jsx-a11y/anchor-is-valid,camelcase */

import * as React from "react";
import * as ReactDOM from "react-dom";
import * as Sentry from "@sentry/react";
import * as _ from "lodash";

import DatePicker from "react-date-picker/dist/entry.nostyle";
import { FontAwesomeIcon } from "@fortawesome/react-fontawesome";
import { IconProp } from "@fortawesome/fontawesome-svg-core";
import { faCalendar } from "@fortawesome/free-regular-svg-icons";
import { io, Socket } from "socket.io-client";
import { fromPairs, get, isEqual } from "lodash";
import { Integrations } from "@sentry/tracing";
import { faThumbtack, faTrashAlt } from "@fortawesome/free-solid-svg-icons";
import GlobalAppContext, { GlobalAppContextT } from "./GlobalAppContext";
import {
  WithAlertNotificationsInjectedProps,
  withAlertNotifications,
} from "./AlertNotificationsHOC";

import APIServiceClass from "./APIService";
import BrainzPlayer from "./BrainzPlayer";
import ErrorBoundary from "./ErrorBoundary";
import ListenCard from "./listens/ListenCard";
import Loader from "./components/Loader";
import PinRecordingModal from "./PinRecordingModal";
import PinnedRecordingCard from "./PinnedRecordingCard";
import {
  formatWSMessageToListen,
  getPageProps,
  getListenablePin,
  getRecordingMBID,
} from "./utils";
import ListenControl from "./listens/ListenControl";

export type RecentListensProps = {
  latestListenTs: number;
  latestSpotifyUri?: string;
  listens?: Array<Listen>;
  mode: ListensListMode;
  oldestListenTs: number;
  profileUrl?: string;
  user: ListenBrainzUser;
  userPinnedRecording?: PinnedRecording;
} & WithAlertNotificationsInjectedProps;

export interface RecentListensState {
  direction: BrainzPlayDirection;
  lastFetchedDirection?: "older" | "newer";
  listens: Array<Listen>;
  listenCount?: number;
  loading: boolean;
  mode: ListensListMode;
  nextListenTs?: number;
  previousListenTs?: number;
  recordingFeedbackMap: RecordingFeedbackMap;
  recordingToPin?: Listen;
  dateTimePickerValue: Date | Date[];
  /* This is used to mark a listen as deleted
  which give the UI some time to animate it out of the page
  before being removed from the state */
  deletedListen: Listen | null;
<<<<<<< HEAD
  userPinnedRecording?: PinnedRecording;
=======
>>>>>>> 9a9fd5da
}

export default class RecentListens extends React.Component<
  RecentListensProps,
  RecentListensState
> {
  static contextType = GlobalAppContext;
  declare context: React.ContextType<typeof GlobalAppContext>;

  private APIService!: APIServiceClass;
  private listensTable = React.createRef<HTMLTableElement>();

  private socket!: Socket;

  private expectedListensPerPage = 25;

  constructor(props: RecentListensProps) {
    super(props);
    const nextListenTs = props.listens?.[props.listens.length - 1]?.listened_at;
    this.state = {
      listens: props.listens || [],
      mode: props.mode,
      lastFetchedDirection: "older",
      loading: false,
      nextListenTs,
      previousListenTs: props.listens?.[0]?.listened_at,
      recordingToPin: props.listens?.[0],
      direction: "down",
      recordingFeedbackMap: {},
      dateTimePickerValue: nextListenTs
        ? new Date(nextListenTs * 1000)
        : new Date(Date.now()),
      deletedListen: null,
<<<<<<< HEAD
      userPinnedRecording: props.userPinnedRecording,
=======
>>>>>>> 9a9fd5da
    };

    this.listensTable = React.createRef();
  }

  componentDidMount(): void {
    const { mode } = this.state;
    const { newAlert } = this.props;
    // Get API instance from React context provided for in top-level component
    const { APIService, currentUser } = this.context;
    this.APIService = APIService;

    if (mode === "listens") {
      this.connectWebsockets();
      // Listen to browser previous/next events and load page accordingly
      window.addEventListener("popstate", this.handleURLChange);
      document.addEventListener("keydown", this.handleKeyDown);

      const { user } = this.props;
      // Get the user listen count
      if (user?.name) {
        this.APIService.getUserListenCount(user.name)
          .then((listenCount) => {
            this.setState({ listenCount });
          })
          .catch((error) => {
            newAlert(
              "danger",
              "Sorry, we couldn't load your listens count…",
              error?.toString()
            );
          });
      }
      if (currentUser?.name && currentUser?.name === user?.name) {
        this.loadFeedback();
      }
    }
  }

  componentWillUnmount() {
    window.removeEventListener("popstate", this.handleURLChange);
    document.removeEventListener("keydown", this.handleKeyDown);
  }

  handleURLChange = async (): Promise<void> => {
    const url = new URL(window.location.href);
    let maxTs;
    let minTs;
    if (url.searchParams.get("max_ts")) {
      maxTs = Number(url.searchParams.get("max_ts"));
    }
    if (url.searchParams.get("min_ts")) {
      minTs = Number(url.searchParams.get("min_ts"));
    }

    this.setState({ loading: true });
    const { user } = this.props;
    const newListens = await this.APIService.getListensForUser(
      user.name,
      minTs,
      maxTs
    );
    if (!newListens.length) {
      // No more listens to fetch
      if (minTs !== undefined) {
        this.setState({
          previousListenTs: undefined,
        });
      } else {
        this.setState({
          nextListenTs: undefined,
        });
      }
      return;
    }
    this.setState(
      {
        listens: newListens,
        lastFetchedDirection: !_.isUndefined(minTs) ? "newer" : "older",
      },
      this.afterListensFetch
    );
  };

  connectWebsockets = (): void => {
    this.createWebsocketsConnection();
    this.addWebsocketsHandlers();
  };

  createWebsocketsConnection = (): void => {
    // if modifying the uri or path, lookup socket.io namespace vs paths.
    // tl;dr io("https://listenbrainz.org/socket.io/") and
    // io("https://listenbrainz.org", { path: "/socket.io" }); are not equivalent
    this.socket = io(`${window.location.origin}`, { path: "/socket.io/" });
  };

  addWebsocketsHandlers = (): void => {
    this.socket.on("connect", () => {
      const { user } = this.props;
      this.socket.emit("json", { user: user.name });
    });
    this.socket.on("listen", (data: string) => {
      this.receiveNewListen(data);
    });
    this.socket.on("playing_now", (data: string) => {
      this.receiveNewPlayingNow(data);
    });
  };

  receiveNewListen = (newListen: string): void => {
    let json;
    try {
      json = JSON.parse(newListen);
    } catch (error) {
      const { newAlert } = this.props;
      newAlert(
        "danger",
        "Coudn't parse the new listen as JSON: ",
        error.toString()
      );
      return;
    }
    const listen = formatWSMessageToListen(json);

    if (listen) {
      this.setState((prevState) => {
        const { listens } = prevState;
        // Crop listens array to 100 max
        while (listens.length >= 100) {
          listens.pop();
        }
        listens.unshift(listen);
        return { listens };
      });
    }
  };

  receiveNewPlayingNow = (newPlayingNow: string): void => {
    const playingNow = JSON.parse(newPlayingNow) as Listen;
    playingNow.playing_now = true;

    this.setState((prevState) => {
      const indexOfPreviousPlayingNow = prevState.listens.findIndex(
        (listen) => listen.playing_now
      );
      prevState.listens.splice(indexOfPreviousPlayingNow, 1);
      return {
        listens: [playingNow].concat(prevState.listens),
      };
    });
  };

  handleClickOlder = async (event?: React.MouseEvent) => {
    if (event) {
      event.preventDefault();
    }
    const { oldestListenTs, user } = this.props;
    const { nextListenTs } = this.state;
    // No more listens to fetch
    if (!nextListenTs || nextListenTs <= oldestListenTs) {
      return;
    }
    this.setState({ loading: true });
    const newListens = await this.APIService.getListensForUser(
      user.name,
      undefined,
      nextListenTs
    );
    if (!newListens.length) {
      // No more listens to fetch
      this.setState({
        loading: false,
        nextListenTs: undefined,
      });
      return;
    }
    this.setState(
      {
        listens: newListens,
        lastFetchedDirection: "older",
      },
      this.afterListensFetch
    );
    window.history.pushState(null, "", `?max_ts=${nextListenTs}`);
  };

  handleClickNewer = async (event?: React.MouseEvent) => {
    if (event) {
      event.preventDefault();
    }
    const { latestListenTs, user } = this.props;
    const { previousListenTs } = this.state;
    // No more listens to fetch
    if (!previousListenTs || previousListenTs >= latestListenTs) {
      return;
    }
    this.setState({ loading: true });
    const newListens = await this.APIService.getListensForUser(
      user.name,
      previousListenTs,
      undefined
    );
    if (!newListens.length) {
      // No more listens to fetch
      this.setState({
        loading: false,
        previousListenTs: undefined,
      });
      return;
    }
    this.setState(
      {
        listens: newListens,
        lastFetchedDirection: "newer",
      },
      this.afterListensFetch
    );
    window.history.pushState(null, "", `?min_ts=${previousListenTs}`);
  };

  handleClickNewest = async (event?: React.MouseEvent) => {
    if (event) {
      event.preventDefault();
    }
    const { user, latestListenTs } = this.props;
    const { listens } = this.state;
    if (listens?.[0]?.listened_at >= latestListenTs) {
      return;
    }
    this.setState({ loading: true });
    const newListens = await this.APIService.getListensForUser(user.name);
    this.setState(
      {
        listens: newListens,
        lastFetchedDirection: "newer",
      },
      this.afterListensFetch
    );
    window.history.pushState(null, "", "");
  };

  handleClickOldest = async (event?: React.MouseEvent) => {
    if (event) {
      event.preventDefault();
    }
    const { user, oldestListenTs } = this.props;
    const { listens } = this.state;
    // No more listens to fetch
    if (listens?.[listens.length - 1]?.listened_at <= oldestListenTs) {
      return;
    }
    this.setState({ loading: true });
    const newListens = await this.APIService.getListensForUser(
      user.name,
      oldestListenTs - 1
    );
    this.setState(
      {
        listens: newListens,
        lastFetchedDirection: "older",
      },
      this.afterListensFetch
    );
    window.history.pushState(null, "", `?min_ts=${oldestListenTs - 1}`);
  };

  handleKeyDown = (event: KeyboardEvent) => {
    if (document.activeElement?.localName === "input") {
      // Don't allow keyboard navigation if an input is currently in focus
      return;
    }
    switch (event.key) {
      case "ArrowLeft":
        this.handleClickNewer();
        break;
      case "ArrowRight":
        this.handleClickOlder();
        break;
      default:
        break;
    }
  };

  getFeedback = async () => {
    const { user, listens, newAlert } = this.props;
    let recordings = "";

    if (listens) {
      listens.forEach((listen) => {
        const recordingMsid = _.get(
          listen,
          "track_metadata.additional_info.recording_msid"
        );
        if (recordingMsid) {
          recordings += `${recordingMsid},`;
        }
      });
      try {
        const data = await this.APIService.getFeedbackForUserForRecordings(
          user.name,
          recordings
        );
        return data.feedback;
      } catch (error) {
        if (newAlert) {
          newAlert(
            "danger",
            "Playback error",
            typeof error === "object" ? error.message : error
          );
        }
      }
    }
    return [];
  };

  loadFeedback = async () => {
    const feedback = await this.getFeedback();
    if (!feedback) {
      return;
    }
    const recordingFeedbackMap: RecordingFeedbackMap = {};
    feedback.forEach((fb: FeedbackResponse) => {
      recordingFeedbackMap[fb.recording_msid] = fb.score;
    });
    this.setState({ recordingFeedbackMap });
  };

  updateFeedback = (
    recordingMsid: string,
    score: ListenFeedBack | RecommendationFeedBack
  ) => {
    const { recordingFeedbackMap } = this.state;
    const newFeedbackMap = {
      ...recordingFeedbackMap,
      [recordingMsid]: score as ListenFeedBack,
    };
    this.setState({ recordingFeedbackMap: newFeedbackMap });
  };

  updateRecordingToPin = (recordingToPin: Listen) => {
    this.setState({ recordingToPin });
  };

  getFeedbackForRecordingMsid = (
    recordingMsid?: string | null
  ): ListenFeedBack => {
    const { recordingFeedbackMap } = this.state;
    return recordingMsid ? _.get(recordingFeedbackMap, recordingMsid, 0) : 0;
  };

  deleteListen = async (listen: Listen) => {
    const { newAlert } = this.props;
    const { APIService, currentUser } = this.context;
    const isCurrentUser =
      Boolean(listen.user_name) && listen.user_name === currentUser?.name;
    if (isCurrentUser && currentUser?.auth_token) {
      const listenedAt = get(listen, "listened_at");
      const recordingMSID = get(
        listen,
        "track_metadata.additional_info.recording_msid"
      );

      try {
        const status = await APIService.deleteListen(
          currentUser.auth_token,
          recordingMSID,
          listenedAt
        );
        if (status === 200) {
          this.setState({ deletedListen: listen });
          // wait for the delete animation to finish
          setTimeout(() => {
            this.removeListenFromListenList(listen);
          }, 1000);
        }
      } catch (error) {
        newAlert(
          "danger",
          "Error while deleting listen",
          typeof error === "object" ? error.message : error.toString()
        );
      }
    }
  };

  removeListenFromListenList = (listen: Listen) => {
    const { listens } = this.state;
    const index = listens.indexOf(listen);
    const listensCopy = [...listens];
    listensCopy.splice(index, 1);
    this.setState({ listens: listensCopy });
  };

  updatePaginationVariables = () => {
    const { listens, lastFetchedDirection } = this.state;
    // This latestListenTs should be saved to state and updated when we receive new listens via websockets?
    const { latestListenTs } = this.props;
    if (listens?.length >= this.expectedListensPerPage) {
      this.setState({
        nextListenTs: listens[listens.length - 1].listened_at,
        previousListenTs:
          listens[0].listened_at >= latestListenTs
            ? undefined
            : listens[0].listened_at,
      });
    } else if (lastFetchedDirection === "newer") {
      this.setState({
        nextListenTs: undefined,
        previousListenTs: undefined,
      });
    } else {
      this.setState({
        nextListenTs: undefined,
        previousListenTs: listens[0].listened_at,
      });
    }
  };

  onChangeDateTimePicker = async (newDateTimePickerValue: Date | Date[]) => {
    if (!newDateTimePickerValue) {
      return;
    }
    this.setState({
      dateTimePickerValue: newDateTimePickerValue,
      loading: true,
      lastFetchedDirection: "newer",
    });
    const { oldestListenTs, user } = this.props;
    let minJSTimestamp;
    if (Array.isArray(newDateTimePickerValue)) {
      // Range of dates
      minJSTimestamp = newDateTimePickerValue[0].getTime();
    } else {
      minJSTimestamp = newDateTimePickerValue.getTime();
    }

    // Constrain to oldest listen TS for that user
    const minTimestampInSeconds = Math.max(
      // convert JS time (milliseconds) to seconds
      Math.round(minJSTimestamp / 1000),
      oldestListenTs
    );

    const newListens = await this.APIService.getListensForUser(
      user.name,
      minTimestampInSeconds
    );
    if (!newListens.length) {
      // No more listens to fetch
      this.setState({
        loading: false,
      });
      return;
    }
    this.setState(
      {
        listens: newListens,
        nextListenTs: newListens[newListens.length - 1].listened_at,
        previousListenTs: newListens[0].listened_at,
        lastFetchedDirection: "newer",
      },
      this.afterListensFetch
    );
    window.history.pushState(null, "", `?min_ts=${minTimestampInSeconds}`);
  };

  afterListensFetch() {
    this.setState({ loading: false });
    // Scroll to the top of the listens list
    this.updatePaginationVariables();
    if (typeof this.listensTable?.current?.scrollIntoView === "function") {
      this.listensTable.current.scrollIntoView({ behavior: "smooth" });
    }
  }

  handlePinnedRecording(pinnedRecording: PinnedRecording) {
    this.setState({ userPinnedRecording: pinnedRecording });
  }

  render() {
    const {
      direction,
      listens,
      listenCount,
      loading,
      mode,
      nextListenTs,
      previousListenTs,
      dateTimePickerValue,
      recordingToPin,
      deletedListen,
<<<<<<< HEAD
      userPinnedRecording,
    } = this.state;
    const { latestListenTs, oldestListenTs, user, newAlert } = this.props;
    const { currentUser } = this.context;
=======
    } = this.state;
    const {
      latestListenTs,
      oldestListenTs,
      user,
      newAlert,
      userPinnedRecording,
    } = this.props;
    const { APIService, currentUser } = this.context;
>>>>>>> 9a9fd5da

    let allListenables = listens;
    if (userPinnedRecording) {
      allListenables = [getListenablePin(userPinnedRecording), ...listens];
    }

    const isNewestButtonDisabled = listens?.[0]?.listened_at >= latestListenTs;
    const isNewerButtonDisabled =
      !previousListenTs || previousListenTs >= latestListenTs;
    const isOlderButtonDisabled =
      !nextListenTs || nextListenTs <= oldestListenTs;
    const isOldestButtonDisabled =
      listens?.[listens?.length - 1]?.listened_at <= oldestListenTs;
    return (
      <div role="main">
        <div className="row">
          <div className="col-md-8">
            {userPinnedRecording && (
              <div id="pinned-recordings">
                <PinnedRecordingCard
                  userName={user.name}
                  pinnedRecording={userPinnedRecording}
                  isCurrentUser={currentUser?.name === user?.name}
                  removePinFromPinsList={() => {}}
                  newAlert={newAlert}
                />
              </div>
            )}

            <h3>
              {mode === "listens" || mode === "recent"
                ? `Recent listens${
                    _.isNil(listenCount) ? "" : ` (${listenCount} total)`
                  }`
                : "Playlist"}
            </h3>

            {!listens.length && (
              <div className="lead text-center">
                <p>No listens yet</p>
              </div>
            )}
            {listens.length > 0 && (
              <div>
                <div
                  style={{
                    height: 0,
                    position: "sticky",
                    top: "50%",
                    zIndex: 1,
                  }}
                >
                  <Loader isLoading={loading} />
                </div>
                <div
                  id="listens"
                  ref={this.listensTable}
                  style={{ opacity: loading ? "0.4" : "1" }}
                >
                  {listens
                    .sort((a, b) => {
                      if (a.playing_now) {
                        return -1;
                      }
                      if (b.playing_now) {
                        return 1;
                      }
                      return 0;
                    })
                    .map((listen) => {
<<<<<<< HEAD
=======
                      const isCurrentUser =
                        Boolean(listen.user_name) &&
                        listen.user_name === currentUser?.name;
                      const listenedAt = get(listen, "listened_at");
                      const recordingMSID = get(
                        listen,
                        "track_metadata.additional_info.recording_msid"
                      );
                      const canDelete =
                        isCurrentUser &&
                        Boolean(listenedAt) &&
                        Boolean(recordingMSID);
>>>>>>> 9a9fd5da
                      /* eslint-disable react/jsx-no-bind */
                      const additionalMenuItems = (
                        <>
                          <ListenControl
                            title="Pin this recording"
                            icon={faThumbtack}
                            action={this.updateRecordingToPin.bind(
                              this,
                              listen
                            )}
                            dataToggle="modal"
                            dataTarget="#PinRecordingModal"
                          />
<<<<<<< HEAD
                          <ListenControl
                            title="Delete Listen"
                            icon={faTrashAlt}
                            action={this.deleteListen.bind(this, listen)}
                          />
=======
                          {canDelete && (
                            <ListenControl
                              title="Delete Listen"
                              icon={faTrashAlt}
                              action={this.deleteListen.bind(this, listen)}
                            />
                          )}
>>>>>>> 9a9fd5da
                        </>
                      );
                      const shouldBeDeleted = isEqual(deletedListen, listen);
                      /* eslint-enable react/jsx-no-bind */
                      return (
                        <ListenCard
                          key={`${listen.listened_at}-${listen.track_metadata?.track_name}-${listen.track_metadata?.additional_info?.recording_msid}-${listen.user_name}`}
                          showTimestamp
                          showUsername={mode === "recent"}
                          listen={listen}
                          currentFeedback={this.getFeedbackForRecordingMsid(
                            listen.track_metadata?.additional_info
                              ?.recording_msid
                          )}
                          updateFeedbackCallback={this.updateFeedback}
                          newAlert={newAlert}
                          className={`${
                            listen.playing_now ? "playing-now " : ""
                          }${shouldBeDeleted ? "deleted " : ""}`}
                          additionalMenuItems={additionalMenuItems}
                        />
                      );
                    })}
                </div>
                {listens.length < this.expectedListensPerPage && (
                  <h5 className="text-center">No more listens to show</h5>
                )}
                {mode === "listens" && (
                  <ul className="pager" id="navigation">
                    <li
                      className={`previous ${
                        isNewestButtonDisabled ? "disabled" : ""
                      }`}
                    >
                      <a
                        role="button"
                        onClick={this.handleClickNewest}
                        onKeyDown={(e) => {
                          if (e.key === "Enter") this.handleClickNewest();
                        }}
                        tabIndex={0}
                        href={
                          isNewestButtonDisabled
                            ? undefined
                            : window.location.pathname
                        }
                      >
                        &#x21E4;
                      </a>
                    </li>
                    <li
                      className={`previous ${
                        isNewerButtonDisabled ? "disabled" : ""
                      }`}
                    >
                      <a
                        role="button"
                        onClick={this.handleClickNewer}
                        onKeyDown={(e) => {
                          if (e.key === "Enter") this.handleClickNewer();
                        }}
                        tabIndex={0}
                        href={
                          isNewerButtonDisabled
                            ? undefined
                            : `?min_ts=${previousListenTs}`
                        }
                      >
                        &larr; Newer
                      </a>
                    </li>
                    <li className="date-time-picker">
                      <DatePicker
                        onChange={this.onChangeDateTimePicker}
                        value={dateTimePickerValue}
                        clearIcon={null}
                        maxDate={new Date(Date.now())}
                        minDate={
                          oldestListenTs
                            ? new Date(oldestListenTs * 1000)
                            : undefined
                        }
                        calendarIcon={
                          <FontAwesomeIcon icon={faCalendar as IconProp} />
                        }
                      />
                    </li>
                    <li
                      className={`next ${
                        isOlderButtonDisabled ? "disabled" : ""
                      }`}
                      style={{ marginLeft: "auto" }}
                    >
                      <a
                        role="button"
                        onClick={this.handleClickOlder}
                        onKeyDown={(e) => {
                          if (e.key === "Enter") this.handleClickOlder();
                        }}
                        tabIndex={0}
                        href={
                          isOlderButtonDisabled
                            ? undefined
                            : `?max_ts=${nextListenTs}`
                        }
                      >
                        Older &rarr;
                      </a>
                    </li>
                    <li
                      className={`next ${
                        isOldestButtonDisabled ? "disabled" : ""
                      }`}
                    >
                      <a
                        role="button"
                        onClick={this.handleClickOldest}
                        onKeyDown={(e) => {
                          if (e.key === "Enter") this.handleClickOldest();
                        }}
                        tabIndex={0}
                        href={
                          isOldestButtonDisabled
                            ? undefined
                            : `?min_ts=${oldestListenTs - 1}`
                        }
                      >
                        &#x21E5;
                      </a>
                    </li>
                  </ul>
                )}
                {currentUser && (
                  <PinRecordingModal
                    recordingToPin={recordingToPin || listens[0]}
                    newAlert={newAlert}
                    onSuccessfulPin={(pinnedListen) =>
                      this.handlePinnedRecording(pinnedListen)
                    }
                  />
                )}
              </div>
            )}
          </div>
          <div
            className="col-md-4"
            // @ts-ignore
            // eslint-disable-next-line no-dupe-keys
            style={{ position: "-webkit-sticky", position: "sticky", top: 20 }}
          >
            <BrainzPlayer
              direction={direction}
              listens={allListenables}
              newAlert={newAlert}
              listenBrainzAPIBaseURI={APIService.APIBaseURI}
              refreshSpotifyToken={APIService.refreshSpotifyToken}
              refreshYoutubeToken={APIService.refreshYoutubeToken}
            />
          </div>
        </div>
      </div>
    );
  }
}

document.addEventListener("DOMContentLoaded", () => {
  const {
    domContainer,
    reactProps,
    globalReactProps,
    optionalAlerts,
  } = getPageProps();
  const {
    api_url,
    sentry_dsn,
    current_user,
    spotify,
    youtube,
    sentry_traces_sample_rate,
  } = globalReactProps;
  const {
    latest_listen_ts,
    latest_spotify_uri,
    listens,
    oldest_listen_ts,
    mode,
    userPinnedRecording,
    profile_url,
    user,
  } = reactProps;

  const apiService = new APIServiceClass(
    api_url || `${window.location.origin}/1`
  );

  if (sentry_dsn) {
    Sentry.init({
      dsn: sentry_dsn,
      integrations: [new Integrations.BrowserTracing()],
      tracesSampleRate: sentry_traces_sample_rate,
    });
  }

  const RecentListensWithAlertNotifications = withAlertNotifications(
    RecentListens
  );

  const globalProps: GlobalAppContextT = {
    APIService: apiService,
    currentUser: current_user,
    spotifyAuth: spotify,
    youtubeAuth: youtube,
  };

  ReactDOM.render(
    <ErrorBoundary>
      <GlobalAppContext.Provider value={globalProps}>
        <RecentListensWithAlertNotifications
          initialAlerts={optionalAlerts}
          latestListenTs={latest_listen_ts}
          latestSpotifyUri={latest_spotify_uri}
          listens={listens}
          mode={mode}
          userPinnedRecording={userPinnedRecording}
          oldestListenTs={oldest_listen_ts}
          profileUrl={profile_url}
          user={user}
        />
      </GlobalAppContext.Provider>
    </ErrorBoundary>,
    domContainer
  );
});<|MERGE_RESOLUTION|>--- conflicted
+++ resolved
@@ -61,10 +61,7 @@
   which give the UI some time to animate it out of the page
   before being removed from the state */
   deletedListen: Listen | null;
-<<<<<<< HEAD
   userPinnedRecording?: PinnedRecording;
-=======
->>>>>>> 9a9fd5da
 }
 
 export default class RecentListens extends React.Component<
@@ -98,10 +95,7 @@
         ? new Date(nextListenTs * 1000)
         : new Date(Date.now()),
       deletedListen: null,
-<<<<<<< HEAD
       userPinnedRecording: props.userPinnedRecording,
-=======
->>>>>>> 9a9fd5da
     };
 
     this.listensTable = React.createRef();
@@ -594,22 +588,10 @@
       dateTimePickerValue,
       recordingToPin,
       deletedListen,
-<<<<<<< HEAD
       userPinnedRecording,
     } = this.state;
     const { latestListenTs, oldestListenTs, user, newAlert } = this.props;
-    const { currentUser } = this.context;
-=======
-    } = this.state;
-    const {
-      latestListenTs,
-      oldestListenTs,
-      user,
-      newAlert,
-      userPinnedRecording,
-    } = this.props;
     const { APIService, currentUser } = this.context;
->>>>>>> 9a9fd5da
 
     let allListenables = listens;
     if (userPinnedRecording) {
@@ -680,8 +662,6 @@
                       return 0;
                     })
                     .map((listen) => {
-<<<<<<< HEAD
-=======
                       const isCurrentUser =
                         Boolean(listen.user_name) &&
                         listen.user_name === currentUser?.name;
@@ -694,7 +674,6 @@
                         isCurrentUser &&
                         Boolean(listenedAt) &&
                         Boolean(recordingMSID);
->>>>>>> 9a9fd5da
                       /* eslint-disable react/jsx-no-bind */
                       const additionalMenuItems = (
                         <>
@@ -708,13 +687,6 @@
                             dataToggle="modal"
                             dataTarget="#PinRecordingModal"
                           />
-<<<<<<< HEAD
-                          <ListenControl
-                            title="Delete Listen"
-                            icon={faTrashAlt}
-                            action={this.deleteListen.bind(this, listen)}
-                          />
-=======
                           {canDelete && (
                             <ListenControl
                               title="Delete Listen"
@@ -722,7 +694,6 @@
                               action={this.deleteListen.bind(this, listen)}
                             />
                           )}
->>>>>>> 9a9fd5da
                         </>
                       );
                       const shouldBeDeleted = isEqual(deletedListen, listen);
