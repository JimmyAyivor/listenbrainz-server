/* eslint-disable jsx-a11y/anchor-is-valid,camelcase */

import * as React from "react";
import * as ReactDOM from "react-dom";
import * as Sentry from "@sentry/react";

import { FontAwesomeIcon } from "@fortawesome/react-fontawesome";
import { IconProp } from "@fortawesome/fontawesome-svg-core";
import {
  faHeart,
  faHeartBroken,
  faThumbtack,
} from "@fortawesome/free-solid-svg-icons";
import { isNaN, get, clone, has } from "lodash";
import { Integrations } from "@sentry/tracing";
import GlobalAppContext, { GlobalAppContextT } from "./GlobalAppContext";
import {
  WithAlertNotificationsInjectedProps,
  withAlertNotifications,
} from "./AlertNotificationsHOC";

import Pill from "./components/Pill";
import APIServiceClass from "./APIService";
import BrainzPlayer from "./BrainzPlayer";
import ErrorBoundary from "./ErrorBoundary";
import ListenCard from "./listens/ListenCard";
import Loader from "./components/Loader";
import PinRecordingModal from "./PinRecordingModal";
import { getPageProps, handleNavigationClickEvent } from "./utils";
import ListenControl from "./listens/ListenControl";

export type UserFeedbackProps = {
  feedback?: Array<FeedbackResponseWithTrackMetadata>;
  totalCount: number;
  profileUrl?: string;
  user: ListenBrainzUser;
} & WithAlertNotificationsInjectedProps;

export interface UserFeedbackState {
  feedback: Array<FeedbackResponseWithTrackMetadata>;
  loading: boolean;
  page: number;
  maxPage: number;
  recordingFeedbackMap: RecordingFeedbackMap;
  recordingToPin?: BaseListenFormat;
  selectedFeedbackScore: ListenFeedBack;
}

export default class UserFeedback extends React.Component<
  UserFeedbackProps,
  UserFeedbackState
> {
  static contextType = GlobalAppContext;
  static RecordingMetadataToListenFormat = (
    feedbackItem: FeedbackResponseWithTrackMetadata
  ): BaseListenFormat => {
    const listenFormat: BaseListenFormat = {
      listened_at: feedbackItem.created ?? 0,
      track_metadata: { ...feedbackItem.track_metadata },
    };
    listenFormat.track_metadata.additional_info = {
      ...listenFormat.track_metadata.additional_info,
      recording_msid: feedbackItem.recording_msid,
    };
    if (!listenFormat.track_metadata.track_name) {
      listenFormat.track_metadata.track_name = `No metadata for MSID ${feedbackItem.recording_msid}`;
    }
    return listenFormat;
  };

  private listensTable = React.createRef<HTMLTableElement>();

  declare context: React.ContextType<typeof GlobalAppContext>;
  private DEFAULT_ITEMS_PER_PAGE = 25;

  constructor(props: UserFeedbackProps) {
    super(props);
    const { totalCount, feedback } = props;

    this.state = {
      maxPage: Math.ceil(totalCount / this.DEFAULT_ITEMS_PER_PAGE),
      page: 1,
      feedback: feedback?.slice(0, this.DEFAULT_ITEMS_PER_PAGE) || [],
      loading: false,
      recordingFeedbackMap: {},
      selectedFeedbackScore: feedback?.[0]?.score ?? 1,
    };

    this.listensTable = React.createRef();
  }

  componentDidMount(): void {
    const { currentUser } = this.context;
    const { user, feedback } = this.props;

    // Listen to browser previous/next events and load page accordingly
    window.addEventListener("popstate", this.handleURLChange);
    document.addEventListener("keydown", this.handleKeyDown);

    if (currentUser?.name === user.name && feedback?.length) {
      // Logged in user is looking at their own feedback, we can build
      // the RecordingFeedbackMap from feedback which already contains the feedback score for each item
      const recordingFeedbackMap = feedback.reduce((result, item) => {
        /* eslint-disable-next-line no-param-reassign */
        result[item.recording_msid] = item.score;
        return result;
      }, {} as RecordingFeedbackMap);
      this.setState({ recordingFeedbackMap });
    } else {
      this.loadFeedback();
    }
  }

  componentWillUnmount() {
    window.removeEventListener("popstate", this.handleURLChange);
    document.removeEventListener("keydown", this.handleKeyDown);
  }

  handleKeyDown = (event: KeyboardEvent) => {
    if (document.activeElement?.localName === "input") {
      // Don't allow keyboard navigation if an input is currently in focus
      return;
    }
    switch (event.key) {
      case "ArrowLeft":
        this.handleClickNewer();
        break;
      case "ArrowRight":
        this.handleClickOlder();
        break;
      default:
        break;
    }
  };

  // pagination functions
  handleURLChange = async (): Promise<void> => {
    const { page, maxPage, selectedFeedbackScore } = this.state;
    const url = new URL(window.location.href);
    let newPage = Number(url.searchParams.get("page"));
    let newScore = Number(url.searchParams.get("score"));
    if (newScore !== 1 && newScore !== -1) {
      newScore = 1;
    }

    if (isNaN(newPage) || !isNaN(newScore)) {
      if (newPage === page && newScore === selectedFeedbackScore) {
        // search params didn't change, do nothing
        return;
      }
      newPage = Math.max(newPage, 1);
      newPage = Math.min(newPage, maxPage);
      await this.getFeedbackItemsFromAPI(
        newPage,
        false,
        newScore as ListenFeedBack
      );
    } else if (page !== 1) {
      // occurs on back + forward history
      await this.getFeedbackItemsFromAPI(1, false, newScore as ListenFeedBack);
    }
  };

  handleClickOlder = async (event?: React.MouseEvent) => {
    handleNavigationClickEvent(event);

    const { page, maxPage } = this.state;
    if (page >= maxPage) {
      return;
    }

    await this.getFeedbackItemsFromAPI(page + 1);
  };

  handleClickOldest = async (event?: React.MouseEvent) => {
    handleNavigationClickEvent(event);

    const { maxPage } = this.state;
    await this.getFeedbackItemsFromAPI(maxPage);
  };

  handleClickNewest = async (event?: React.MouseEvent) => {
    handleNavigationClickEvent(event);

    await this.getFeedbackItemsFromAPI(1);
  };

  handleClickNewer = async (event?: React.MouseEvent) => {
    handleNavigationClickEvent(event);

    const { page } = this.state;
    if (page === 1) {
      return;
    }

    await this.getFeedbackItemsFromAPI(page - 1);
  };

  getFeedbackItemsFromAPI = async (
    page: number,
    pushHistory: boolean = true,
    feedbackScore?: ListenFeedBack
  ) => {
    const { newAlert, user } = this.props;
    const { APIService } = this.context;
    const { selectedFeedbackScore } = this.state;
    this.setState({ loading: true });

    try {
      const offset = (page - 1) * this.DEFAULT_ITEMS_PER_PAGE;
      const count = this.DEFAULT_ITEMS_PER_PAGE;
      const score = feedbackScore ?? selectedFeedbackScore;
      const feedbackResponse = await APIService.getFeedbackForUser(
        user.name,
        offset,
        count,
        score
      );

      if (!feedbackResponse?.feedback?.length) {
        // No pins were fetched
        this.setState({
          loading: false,
          page: 1,
          maxPage: 1,
          feedback: [],
          selectedFeedbackScore: score,
        });
        return;
      }

      const totalCount = parseInt(feedbackResponse.total_count, 10);
      this.setState(
        {
          loading: false,
          page,
          maxPage: Math.ceil(totalCount / this.DEFAULT_ITEMS_PER_PAGE),
          feedback: feedbackResponse.feedback,
          selectedFeedbackScore: score,
        },
        this.loadFeedback
      );
      if (pushHistory) {
        window.history.pushState(
          null,
          "",
          `?page=${page}&score=${selectedFeedbackScore}`
        );
      }

      // Scroll window back to the top of the events container element
      if (typeof this.listensTable?.current?.scrollIntoView === "function") {
        this.listensTable.current.scrollIntoView({ behavior: "smooth" });
      }
    } catch (error) {
      newAlert(
        "warning",
        "We could not load love/hate feedback",
        <>
          Something went wrong when we tried to load your loved/hated
          recordings, please try again or contact us if the problem persists.
          <br />
          <strong>
            {error.name}: {error.message}
          </strong>
        </>
      );
      this.setState({ loading: false });
    }
  };

  getFeedback = async () => {
    const { currentUser, APIService } = this.context;
    const { newAlert } = this.props;
    const { feedback, recordingFeedbackMap } = this.state;

    let recordings = "";
    if (feedback?.length && currentUser?.name) {
      recordings = feedback
        .map((item) => item.recording_msid)
        // Only request non-undefined and non-empty string
        .filter(Boolean)
        // Only request feedback we don't already have
        .filter((msid) => !has(recordingFeedbackMap, msid))
        .join(",");
      if (!recordings) {
        return [];
      }
      try {
        const data = await APIService.getFeedbackForUserForRecordings(
          currentUser.name,
          recordings
        );
        return data.feedback;
      } catch (error) {
        if (newAlert) {
          newAlert(
            "warning",
            "We could not load love/hate feedback",
            typeof error === "object" ? error.message : error
          );
        }
      }
    }
    return [];
  };

  changeSelectedFeedback = (newFeedbackLevel: ListenFeedBack) => {
    const { page } = this.state;
    this.setState(
      { selectedFeedbackScore: newFeedbackLevel },
      this.getFeedbackItemsFromAPI.bind(this, page)
    );
  };

  loadFeedback = async () => {
    const { recordingFeedbackMap } = this.state;
    const feedback = await this.getFeedback();
    if (!feedback?.length) {
      return;
    }
    const newRecordingFeedbackMap: RecordingFeedbackMap = {
      ...recordingFeedbackMap,
    };
    feedback.forEach((fb: FeedbackResponse) => {
      newRecordingFeedbackMap[fb.recording_msid] = fb.score;
    });
    this.setState({ recordingFeedbackMap: newRecordingFeedbackMap });
  };

  updateFeedback = (
    recordingMsid: string,
    score: ListenFeedBack | RecommendationFeedBack
  ) => {
    const { recordingFeedbackMap, feedback } = this.state;
    const { currentUser } = this.context;
    const { user } = this.props;
    const newFeedbackMap = {
      ...recordingFeedbackMap,
      [recordingMsid]: score as ListenFeedBack,
    };
    if (currentUser?.name && currentUser.name === user?.name) {
      const index = feedback.findIndex(
        (feedbackItem) => feedbackItem.recording_msid === recordingMsid
      );
      const newFeedbackArray = clone(feedback);
      newFeedbackArray.splice(index, 1);
      this.setState({
        recordingFeedbackMap: newFeedbackMap,
        feedback: newFeedbackArray,
      });
    } else {
      this.setState({ recordingFeedbackMap: newFeedbackMap });
    }
  };

  updateRecordingToPin = (recordingToPin: BaseListenFormat) => {
    this.setState({ recordingToPin });
  };

  getFeedbackForRecordingMsid = (
    recordingMsid?: string | null
  ): ListenFeedBack => {
    const { recordingFeedbackMap } = this.state;
    return recordingMsid ? get(recordingFeedbackMap, recordingMsid, 0) : 0;
  };

  render() {
    const {
      feedback,
      loading,
      maxPage,
      page,
      recordingToPin,
      selectedFeedbackScore,
    } = this.state;
    const { user, newAlert } = this.props;
    const { APIService, currentUser } = this.context;
    const listensFromFeedback: BaseListenFormat[] = feedback.map(
      (feedbackItem) =>
        UserFeedback.RecordingMetadataToListenFormat(feedbackItem)
    );

    const canNavigateNewer = page !== 1;
    const canNavigateOlder = page < maxPage;
    return (
      <div role="main">
        <div>
          <h3
            style={{
              display: "inline-block",
              marginRight: "0.5em",
              verticalAlign: "sub",
            }}
          >
            Tracks {user.name === currentUser.name ? "you" : user.name}
          </h3>
          <Pill
            active={selectedFeedbackScore === 1}
            type="secondary"
            onClick={() => this.changeSelectedFeedback(1)}
          >
            <FontAwesomeIcon icon={faHeart as IconProp} /> Loved
          </Pill>
          <Pill
            active={selectedFeedbackScore === -1}
            type="secondary"
            onClick={() => this.changeSelectedFeedback(-1)}
          >
            <FontAwesomeIcon icon={faHeartBroken as IconProp} /> Hated
          </Pill>

          {!feedback.length && (
            <div className="lead text-center">
              <p>
                No {selectedFeedbackScore === 1 ? "loved" : "hated"} tracks to
                show yet
              </p>
            </div>
          )}
          {feedback.length > 0 && (
            <div>
              <div
                style={{
                  height: 0,
                  position: "sticky",
                  top: "50%",
                  zIndex: 1,
                }}
              >
                <Loader isLoading={loading} />
              </div>
              <div
                id="listens"
                ref={this.listensTable}
                style={{ opacity: loading ? "0.4" : "1" }}
              >
                {feedback.map((feedbackItem, index) => {
                  const listen = listensFromFeedback[index];
                  const additionalMenuItems = (
                    <>
                      <ListenControl
                        title="Pin this recording"
                        icon={faThumbtack}
                        // eslint-disable-next-line react/jsx-no-bind
                        action={this.updateRecordingToPin.bind(this, listen)}
                        dataToggle="modal"
                        dataTarget="#PinRecordingModal"
                      />
                    </>
                  );
                  return (
                    <ListenCard
                      showUsername={false}
                      showTimestamp
                      key={`${feedbackItem.created}`}
                      listen={listen}
                      currentFeedback={this.getFeedbackForRecordingMsid(
                        feedbackItem.recording_msid
                      )}
                      updateFeedbackCallback={this.updateFeedback}
                      additionalMenuItems={additionalMenuItems}
                      newAlert={newAlert}
                    />
                  );
                })}
              </div>
              {feedback.length < this.DEFAULT_ITEMS_PER_PAGE && (
                <h5 className="text-center">No more feedback to show</h5>
              )}
              <ul className="pager" id="navigation">
                <li
                  className={`previous ${!canNavigateNewer ? "disabled" : ""}`}
                >
                  <a
                    role="button"
                    onClick={this.handleClickNewest}
                    onKeyDown={(e) => {
                      if (e.key === "Enter") this.handleClickNewest();
                    }}
                    tabIndex={0}
                    href={!canNavigateNewer ? undefined : "?page=1"}
                  >
                    &#x21E4;
                  </a>
                </li>
                <li
                  className={`previous ${!canNavigateNewer ? "disabled" : ""}`}
                >
                  <a
                    role="button"
                    onClick={this.handleClickNewer}
                    onKeyDown={(e) => {
                      if (e.key === "Enter") this.handleClickNewer();
                    }}
                    tabIndex={0}
                    href={!canNavigateNewer ? undefined : `?page=${page - 1}`}
                  >
                    &larr; Newer
                  </a>
                </li>

                <li
                  className={`next ${!canNavigateOlder ? "disabled" : ""}`}
                  style={{ marginLeft: "auto" }}
                >
                  <a
                    role="button"
                    onClick={this.handleClickOlder}
                    onKeyDown={(e) => {
                      if (e.key === "Enter") this.handleClickOlder();
                    }}
                    tabIndex={0}
                    href={!canNavigateOlder ? undefined : `?page=${page + 1}`}
                  >
                    Older &rarr;
                  </a>
                </li>
                <li className={`next ${!canNavigateOlder ? "disabled" : ""}`}>
                  <a
                    role="button"
                    onClick={this.handleClickOldest}
                    onKeyDown={(e) => {
                      if (e.key === "Enter") this.handleClickOldest();
                    }}
                    tabIndex={0}
                    href={!canNavigateOlder ? undefined : `?page=${maxPage}`}
                  >
<<<<<<< HEAD
                    &#x21E5;
                  </a>
                </li>
              </ul>
              {currentUser && (
                <PinRecordingModal
                  recordingToPin={recordingToPin || listensFromFeedback[0]}
                  newAlert={newAlert}
                />
              )}
            </div>
          )}
        </div>
        <div
          // @ts-ignore
          // eslint-disable-next-line no-dupe-keys
          style={{ position: "-webkit-sticky", position: "sticky", top: 20 }}
        >
          <BrainzPlayer
            direction={direction}
            listens={listensFromFeedback}
            newAlert={newAlert}
            listenBrainzAPIBaseURI={APIService.APIBaseURI}
            refreshSpotifyToken={APIService.refreshSpotifyToken}
            refreshYoutubeToken={APIService.refreshYoutubeToken}
          />
=======
                    <a
                      role="button"
                      onClick={this.handleClickOlder}
                      onKeyDown={(e) => {
                        if (e.key === "Enter") this.handleClickOlder();
                      }}
                      tabIndex={0}
                      href={!canNavigateOlder ? undefined : `?page=${page + 1}`}
                    >
                      Older &rarr;
                    </a>
                  </li>
                  <li className={`next ${!canNavigateOlder ? "disabled" : ""}`}>
                    <a
                      role="button"
                      onClick={this.handleClickOldest}
                      onKeyDown={(e) => {
                        if (e.key === "Enter") this.handleClickOldest();
                      }}
                      tabIndex={0}
                      href={!canNavigateOlder ? undefined : `?page=${maxPage}`}
                    >
                      &#x21E5;
                    </a>
                  </li>
                </ul>
                {currentUser && (
                  <PinRecordingModal
                    recordingToPin={recordingToPin || listensFromFeedback[0]}
                    newAlert={newAlert}
                  />
                )}
              </div>
            )}
          </div>
          <div
            className="col-md-4"
            // @ts-ignore
            // eslint-disable-next-line no-dupe-keys
            style={{ position: "-webkit-sticky", position: "sticky", top: 20 }}
          >
            <BrainzPlayer
              listens={listensFromFeedback}
              newAlert={newAlert}
              listenBrainzAPIBaseURI={APIService.APIBaseURI}
              refreshSpotifyToken={APIService.refreshSpotifyToken}
              refreshYoutubeToken={APIService.refreshYoutubeToken}
            />
          </div>
>>>>>>> 7d53e4cd
        </div>
      </div>
    );
  }
}

document.addEventListener("DOMContentLoaded", () => {
  const {
    domContainer,
    reactProps,
    globalReactProps,
    optionalAlerts,
  } = getPageProps();
  const {
    api_url,
    sentry_dsn,
    current_user,
    spotify,
    youtube,
    sentry_traces_sample_rate,
  } = globalReactProps;
  const { feedback, feedback_count, profile_url, user } = reactProps;

  const apiService = new APIServiceClass(
    api_url || `${window.location.origin}/1`
  );

  if (sentry_dsn) {
    Sentry.init({
      dsn: sentry_dsn,
      integrations: [new Integrations.BrowserTracing()],
      tracesSampleRate: sentry_traces_sample_rate,
    });
  }

  const UserFeedbackWithAlertNotifications = withAlertNotifications(
    UserFeedback
  );

  const globalProps: GlobalAppContextT = {
    APIService: apiService,
    currentUser: current_user,
    spotifyAuth: spotify,
    youtubeAuth: youtube,
  };

  ReactDOM.render(
    <ErrorBoundary>
      <GlobalAppContext.Provider value={globalProps}>
        <UserFeedbackWithAlertNotifications
          initialAlerts={optionalAlerts}
          feedback={feedback}
          profileUrl={profile_url}
          user={user}
          totalCount={feedback_count}
        />
      </GlobalAppContext.Provider>
    </ErrorBoundary>,
    domContainer
  );
});<|MERGE_RESOLUTION|>--- conflicted
+++ resolved
@@ -526,7 +526,6 @@
                     tabIndex={0}
                     href={!canNavigateOlder ? undefined : `?page=${maxPage}`}
                   >
-<<<<<<< HEAD
                     &#x21E5;
                   </a>
                 </li>
@@ -553,57 +552,6 @@
             refreshSpotifyToken={APIService.refreshSpotifyToken}
             refreshYoutubeToken={APIService.refreshYoutubeToken}
           />
-=======
-                    <a
-                      role="button"
-                      onClick={this.handleClickOlder}
-                      onKeyDown={(e) => {
-                        if (e.key === "Enter") this.handleClickOlder();
-                      }}
-                      tabIndex={0}
-                      href={!canNavigateOlder ? undefined : `?page=${page + 1}`}
-                    >
-                      Older &rarr;
-                    </a>
-                  </li>
-                  <li className={`next ${!canNavigateOlder ? "disabled" : ""}`}>
-                    <a
-                      role="button"
-                      onClick={this.handleClickOldest}
-                      onKeyDown={(e) => {
-                        if (e.key === "Enter") this.handleClickOldest();
-                      }}
-                      tabIndex={0}
-                      href={!canNavigateOlder ? undefined : `?page=${maxPage}`}
-                    >
-                      &#x21E5;
-                    </a>
-                  </li>
-                </ul>
-                {currentUser && (
-                  <PinRecordingModal
-                    recordingToPin={recordingToPin || listensFromFeedback[0]}
-                    newAlert={newAlert}
-                  />
-                )}
-              </div>
-            )}
-          </div>
-          <div
-            className="col-md-4"
-            // @ts-ignore
-            // eslint-disable-next-line no-dupe-keys
-            style={{ position: "-webkit-sticky", position: "sticky", top: 20 }}
-          >
-            <BrainzPlayer
-              listens={listensFromFeedback}
-              newAlert={newAlert}
-              listenBrainzAPIBaseURI={APIService.APIBaseURI}
-              refreshSpotifyToken={APIService.refreshSpotifyToken}
-              refreshYoutubeToken={APIService.refreshYoutubeToken}
-            />
-          </div>
->>>>>>> 7d53e4cd
         </div>
       </div>
     );
