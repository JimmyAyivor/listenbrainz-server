--- conflicted
+++ resolved
@@ -63,13 +63,8 @@
 
 type ListenCardState = {
   isDeleted: boolean;
-<<<<<<< HEAD
   feedback: ListenFeedBack | RecommendationFeedBack | null;
-  isCurrentListen: boolean;
-=======
-  feedback: ListenFeedBack;
   isCurrentlyPlaying: boolean;
->>>>>>> adf47312
 };
 
 export default class ListenCard extends React.Component<
@@ -84,13 +79,8 @@
 
     this.state = {
       isDeleted: false,
-<<<<<<< HEAD
       feedback: props.currentFeedback || null,
-      isCurrentListen: false,
-=======
-      feedback: props.currentFeedback || 0,
       isCurrentlyPlaying: false,
->>>>>>> adf47312
     };
   }
 
