import * as React from "react";
import { get as _get, has as _has, isEqual, isNil } from "lodash";
import {
  faMusic,
  faEllipsisV,
  faPlay,
  faCommentDots,
} from "@fortawesome/free-solid-svg-icons";
import { faPlayCircle } from "@fortawesome/free-regular-svg-icons";
import { IconProp } from "@fortawesome/fontawesome-svg-core";
import { FontAwesomeIcon } from "@fortawesome/react-fontawesome";

import {
  getArtistLink,
  getTrackLink,
  preciseTimestamp,
  fullLocalizedDateFromTimestampOrISODate,
  getRecordingMBID,
} from "../utils";
import GlobalAppContext from "../GlobalAppContext";
import Card from "../components/Card";
import ListenControl from "./ListenControl";
import ListenFeedbackComponent from "./ListenFeedbackComponent";

export const DEFAULT_COVER_ART_URL = "/static/img/default_cover_art.png";

export type ListenCardProps = {
  listen: Listen;
  className?: string;
  currentFeedback?: ListenFeedBack | RecommendationFeedBack | null;
  showTimestamp: boolean;
  showUsername: boolean;
  // Only used when not passing a custom feedbackComponent
  updateFeedbackCallback?: (
    recordingMsid: string,
    score: ListenFeedBack | RecommendationFeedBack
  ) => void;
  newAlert: (
    alertType: AlertType,
    title: string,
    message: string | JSX.Element
  ) => void;
  // This show under the first line of listen details. It's meant for reviews, etc.
  additionalDetails?: string | JSX.Element;
  thumbnail?: JSX.Element;
  // The default details (recording name, artist name) can be replaced
  listenDetails?: JSX.Element;
  compact?: boolean;
  // The default Listen fedback (love/hate) can be replaced
  feedbackComponent?: JSX.Element;
  // These go in the dropdown menu
  additionalMenuItems?: JSX.Element;
};

type ListenCardState = {
  isCurrentlyPlaying: boolean;
};

export default class ListenCard extends React.Component<
  ListenCardProps,
  ListenCardState
> {
  static contextType = GlobalAppContext;
  declare context: React.ContextType<typeof GlobalAppContext>;

  constructor(props: ListenCardProps) {
    super(props);

    this.state = {
      isCurrentlyPlaying: false,
    };
  }

  componentDidMount() {
    window.addEventListener("message", this.receiveBrainzPlayerMessage);
  }

  componentWillUnmount() {
    window.removeEventListener("message", this.receiveBrainzPlayerMessage);
  }

  playListen = () => {
    const { listen } = this.props;
    const { isCurrentlyPlaying } = this.state;
    if (isCurrentlyPlaying) {
      return;
    }
    window.postMessage(
      { brainzplayer_event: "play-listen", payload: listen },
      window.location.origin
    );
  };

  /** React to events sent by BrainzPlayer */
  receiveBrainzPlayerMessage = (event: MessageEvent) => {
    if (event.origin !== window.location.origin) {
      // Received postMessage from different origin, ignoring it
      return;
    }
    const { brainzplayer_event, payload } = event.data;
    switch (brainzplayer_event) {
      case "current-listen-change":
        this.onCurrentListenChange(payload);
        break;
      default:
      // do nothing
    }
  };

  onCurrentListenChange = (newListen: BaseListenFormat) => {
    this.setState({ isCurrentlyPlaying: this.isCurrentlyPlaying(newListen) });
  };

  isCurrentlyPlaying = (element: BaseListenFormat): boolean => {
    const { listen } = this.props;
    if (isNil(listen)) {
      return false;
    }
    return isEqual(element, listen);
  };

  recommendListenToFollowers = async () => {
    const { listen, newAlert } = this.props;
    const { APIService, currentUser } = this.context;

    if (currentUser?.auth_token) {
      const metadata: UserTrackRecommendationMetadata = {
        artist_name: _get(listen, "track_metadata.artist_name"),
        track_name: _get(listen, "track_metadata.track_name"),
        release_name: _get(listen, "track_metadata.release_name"),
        recording_mbid: getRecordingMBID(listen),
        recording_msid: _get(
          listen,
          "track_metadata.additional_info.recording_msid"
        ),
        artist_msid: _get(listen, "track_metadata.additional_info.artist_msid"),
      };
      try {
        const status = await APIService.recommendTrackToFollowers(
          currentUser.name,
          currentUser.auth_token,
          metadata
        );
        if (status === 200) {
          newAlert(
            "success",
            `You recommended a track to your followers!`,
            `${metadata.artist_name} - ${metadata.track_name}`
          );
        }
      } catch (error) {
        this.handleError(
          error,
          "We encountered an error when trying to recommend the track to your followers"
        );
      }
    }
  };

  handleError = (error: string | Error, title?: string): void => {
    const { newAlert } = this.props;
    if (!error) {
      return;
    }
    newAlert(
      "danger",
      title || "Error",
      typeof error === "object" ? error.message : error
    );
  };

  render() {
    const {
      additionalDetails,
      listen,
      className,
      showUsername,
      showTimestamp,
      thumbnail,
      listenDetails,
      compact,
      feedbackComponent,
      additionalMenuItems,
      currentFeedback,
      newAlert,
      updateFeedbackCallback,
<<<<<<< HEAD
=======
      ...otherProps
>>>>>>> 9a9fd5da
    } = this.props;
    const { isCurrentlyPlaying } = this.state;

    const recordingMSID = _get(
      listen,
      "track_metadata.additional_info.recording_msid"
    );

    const hasRecordingMSID = Boolean(recordingMSID);
    const enableRecommendButton =
      _has(listen, "track_metadata.artist_name") &&
      _has(listen, "track_metadata.track_name") &&
      hasRecordingMSID;

    // Hide the actions menu if in compact mode or no buttons to be shown
    const hideActionsMenu =
      compact || (!additionalMenuItems && !enableRecommendButton);

    const timeStampForDisplay = (
      <>
        {listen.playing_now ? (
          <span className="listen-time">
            <FontAwesomeIcon icon={faMusic as IconProp} /> Playing now &#8212;
          </span>
        ) : (
          <span
            className="listen-time"
            title={
              listen.listened_at
                ? fullLocalizedDateFromTimestampOrISODate(
                    listen.listened_at * 1000
                  )
                : fullLocalizedDateFromTimestampOrISODate(
                    listen.listened_at_iso
                  )
            }
          >
            {preciseTimestamp(
              listen.listened_at_iso || listen.listened_at * 1000
            )}
          </span>
        )}
      </>
    );

    return (
      <Card
        {...otherProps}
        onDoubleClick={this.playListen}
        className={`listen-card row ${
          isCurrentlyPlaying ? "current-listen" : ""
        }${compact ? " compact" : " "} ${className || ""}`}
      >
        {thumbnail && <div className="listen-thumbnail">{thumbnail}</div>}
        {listenDetails ? (
          <div className="listen-details">{listenDetails}</div>
        ) : (
          <div className="listen-details">
            <div
              title={listen.track_metadata?.track_name}
              className="ellipsis-2-lines"
            >
              {getTrackLink(listen)}
            </div>
            <span
              className="small text-muted ellipsis"
              title={listen.track_metadata?.artist_name}
            >
              {getArtistLink(listen)}
            </span>
          </div>
        )}
        {(showUsername || showTimestamp) && (
          <div className="username-and-timestamp">
            {showUsername && (
              <a
                href={`/user/${listen.user_name}`}
                target="_blank"
                rel="noopener noreferrer"
                title={listen.user_name ?? undefined}
              >
                {listen.user_name}
              </a>
            )}
            {showTimestamp && timeStampForDisplay}
          </div>
        )}
        <div className="listen-controls">
          {feedbackComponent ?? (
            <ListenFeedbackComponent
              newAlert={newAlert}
              listen={listen}
              currentFeedback={currentFeedback as ListenFeedBack}
              updateFeedbackCallback={updateFeedbackCallback}
            />
          )}
          {hideActionsMenu ? null : (
            <>
              <FontAwesomeIcon
                icon={faEllipsisV as IconProp}
                title="More actions"
                className="dropdown-toggle"
                id="listenControlsDropdown"
                data-toggle="dropdown"
                aria-haspopup="true"
                aria-expanded="true"
              />
              <ul
                className="dropdown-menu dropdown-menu-right"
                aria-labelledby="listenControlsDropdown"
              >
                {enableRecommendButton && (
                  <ListenControl
                    icon={faCommentDots}
                    title="Recommend to my followers"
                    action={this.recommendListenToFollowers}
                  />
                )}
                {additionalMenuItems}
              </ul>
            </>
          )}
          <button
            title="Play"
            className="btn-transparent play-button"
            onClick={this.playListen}
            type="button"
          >
            {isCurrentlyPlaying ? (
              <FontAwesomeIcon size="1x" icon={faPlay as IconProp} />
            ) : (
              <FontAwesomeIcon size="2x" icon={faPlayCircle as IconProp} />
            )}
          </button>
        </div>
        {additionalDetails && (
          <span
            className="additional-details"
            title={listen.track_metadata?.track_name}
          >
            {additionalDetails}
          </span>
        )}
      </Card>
    );
  }
}<|MERGE_RESOLUTION|>--- conflicted
+++ resolved
@@ -184,10 +184,7 @@
       currentFeedback,
       newAlert,
       updateFeedbackCallback,
-<<<<<<< HEAD
-=======
       ...otherProps
->>>>>>> 9a9fd5da
     } = this.props;
     const { isCurrentlyPlaying } = this.state;
 
