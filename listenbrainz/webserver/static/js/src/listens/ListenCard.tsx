import * as React from "react";
import { get as _get } from "lodash";
import MediaQuery from "react-responsive";
import {
  faMusic,
  faHeart,
  faHeartBroken,
  faEllipsisV,
} from "@fortawesome/free-solid-svg-icons";
import { IconProp } from "@fortawesome/fontawesome-svg-core";
import { FontAwesomeIcon } from "@fortawesome/react-fontawesome";

import {
  getArtistLink,
<<<<<<< HEAD
  getTrackLink,
  preciseTimestamp,
  fullLocalizedDateFromTimestampOrISODate,
=======
  getPlayButton,
  getTrackLink,
  preciseTimestamp,
>>>>>>> 33350876
} from "../utils";
import GlobalAppContext from "../GlobalAppContext";
import Card from "../components/Card";
import ListenControl from "./ListenControl";

export const DEFAULT_COVER_ART_URL = "/static/img/default_cover_art.png";

export type ListenCardProps = {
  listen: Listen;
  mode: ListensListMode;
  className?: string;
  currentFeedback: ListenFeedBack;
  isCurrentUser: boolean;
  isCurrentListen: boolean;
  playListen: (listen: Listen) => void;
  removeListenFromListenList: (listen: Listen) => void;
  updateFeedback: (recordingMsid: string, score: ListenFeedBack) => void;
  updateRecordingToPin: (recordingToPin: Listen) => void;
  newAlert: (
    alertType: AlertType,
    title: string,
    message: string | JSX.Element
  ) => void;
};

type ListenCardState = {
  isDeleted: boolean;
  feedback: ListenFeedBack;
};

export default class ListenCard extends React.Component<
  ListenCardProps,
  ListenCardState
> {
  static contextType = GlobalAppContext;
  declare context: React.ContextType<typeof GlobalAppContext>;

  playListen: (listen: Listen) => void;

  constructor(props: ListenCardProps) {
    super(props);

    this.state = {
      isDeleted: false,
      feedback: props.currentFeedback || 0,
    };
    this.playListen = props.playListen.bind(this, props.listen);
  }

  componentDidUpdate(prevProps: ListenCardProps) {
    const { currentFeedback } = this.props;
    if (currentFeedback !== prevProps.currentFeedback) {
      this.setState({ feedback: currentFeedback });
    }
  }

  submitFeedback = async (score: ListenFeedBack) => {
    const { listen, isCurrentUser, updateFeedback } = this.props;
    const { APIService, currentUser } = this.context;
    // const { submitFeedback } = APIService;
    if (isCurrentUser && currentUser?.auth_token) {
      const recordingMSID = _get(
        listen,
        "track_metadata.additional_info.recording_msid"
      );

      try {
        const status = await APIService.submitFeedback(
          currentUser.auth_token,
          recordingMSID,
          score
        );
        if (status === 200) {
          this.setState({ feedback: score });
          updateFeedback(recordingMSID, score);
        }
      } catch (error) {
        this.handleError(error, "Error while submitting feedback");
      }
    }
  };

  deleteListen = async () => {
    const { listen, isCurrentUser, removeListenFromListenList } = this.props;
    const { APIService, currentUser } = this.context;

    if (isCurrentUser && currentUser?.auth_token) {
      const listenedAt = _get(listen, "listened_at");
      const recordingMSID = _get(
        listen,
        "track_metadata.additional_info.recording_msid"
      );

      try {
        const status = await APIService.deleteListen(
          currentUser.auth_token,
          recordingMSID,
          listenedAt
        );
        if (status === 200) {
          this.setState({ isDeleted: true });

          // wait for the animation to finish
          setTimeout(function removeListen() {
            removeListenFromListenList(listen);
          }, 1000);
        }
      } catch (error) {
        this.handleError(error, "Error while deleting listen");
      }
    }
  };

  recommendListenToFollowers = async () => {
    const { listen, isCurrentUser, newAlert } = this.props;
    const { APIService, currentUser } = this.context;

    if (isCurrentUser && currentUser?.auth_token) {
      const metadata: UserTrackRecommendationMetadata = {
        artist_name: _get(listen, "track_metadata.artist_name"),
        track_name: _get(listen, "track_metadata.track_name"),
        release_name: _get(listen, "track_metadata.release_name"),
        recording_mbid: _get(
          listen,
          "track_metadata.additional_info.recording_mbid"
        ),
        recording_msid: _get(
          listen,
          "track_metadata.additional_info.recording_msid"
        ),
        artist_msid: _get(listen, "track_metadata.additional_info.artist_msid"),
      };
      try {
        const status = await APIService.recommendTrackToFollowers(
          currentUser.name,
          currentUser.auth_token,
          metadata
        );
        if (status === 200) {
          newAlert(
            "success",
            `You recommended a track to your followers!`,
            `${metadata.artist_name} - ${metadata.track_name}`
          );
        }
      } catch (error) {
        this.handleError(
          error,
          "We encountered an error when trying to recommend the track to your followers"
        );
      }
    }
  };

  handleError = (error: string | Error, title?: string): void => {
    const { newAlert } = this.props;
    if (!error) {
      return;
    }
    newAlert(
      "danger",
      title || "Error",
      typeof error === "object" ? error.message : error
    );
  };

  render() {
    const {
      listen,
      mode,
      className,
      isCurrentUser,
      isCurrentListen,
      updateRecordingToPin,
    } = this.props;
    const { feedback, isDeleted } = this.state;
    const { currentUser } = this.context;

    return (
      <Card
        onDoubleClick={isCurrentListen ? undefined : this.playListen}
        className={`listen-card row ${
          isCurrentListen ? " current-listen" : ""
        } ${isDeleted ? " deleted" : ""}
		 ${className || ""}`}
      >
        <div
          className={`listen-details ${
            isCurrentUser || mode === "recent"
              ? " col-xs-8 col-sm-9"
              : " col-xs-12"
          }`}
        >
          <MediaQuery minWidth={768}>
            <div className="col-xs-8">
              <div className="track-details">
                <p title={listen.track_metadata?.track_name}>
                  {getTrackLink(listen)}
                </p>
                <p>
                  <small
                    className="text-muted"
                    title={listen.track_metadata?.artist_name}
                  >
                    {getArtistLink(listen)}
                  </small>
                </p>
              </div>
            </div>
            <div className="col-xs-4">
              {listen.playing_now ? (
                <span className="listen-time text-center text-muted">
                  <FontAwesomeIcon icon={faMusic as IconProp} /> Playing now
                </span>
              ) : (
                <span
                  className="listen-time text-center text-muted"
                  title={
                    listen.listened_at_iso?.toString() ||
                    new Date(listen.listened_at * 1000).toISOString()
                  }
                >
                  {preciseTimestamp(
                    listen.listened_at_iso || listen.listened_at * 1000
                  )}
                </span>
              )}
            </div>
          </MediaQuery>
          <MediaQuery maxWidth={767}>
            <div className="col-xs-12">
              <div className="track-details">
                <p title={listen.track_metadata?.track_name}>
                  {getTrackLink(listen)}
                </p>
                <p>
                  <small
                    className="text-muted"
                    title={listen.track_metadata?.artist_name}
                  >
                    {listen.playing_now ? (
                      <span className="listen-time text-muted">
                        <FontAwesomeIcon icon={faMusic as IconProp} /> Playing
                        now &#8212;
                      </span>
                    ) : (
                      <span
                        className="listen-time text-muted"
                        title={
                          listen.listened_at
                            ? fullLocalizedDateFromTimestampOrISODate(
                                listen.listened_at * 1000
                              )
                            : fullLocalizedDateFromTimestampOrISODate(
                                listen.listened_at_iso
                              )
                        }
                      >
                        {preciseTimestamp(
                          listen.listened_at_iso || listen.listened_at * 1000
                        )}
                        &nbsp; &#8212; &nbsp;
                      </span>
                    )}
                    {getArtistLink(listen)}
                  </small>
                </p>
              </div>
            </div>
          </MediaQuery>
        </div>
        <div className="col-xs-4 col-sm-3 listen-controls-container">
          {mode === "recent" ? (
            <a
              href={`/user/${listen.user_name}`}
              target="_blank"
              rel="noopener noreferrer"
            >
              {listen.user_name}
            </a>
          ) : null}
          {mode !== "recent" && isCurrentUser ? (
            <div className="listen-controls">
              {!listen?.playing_now && (
                <>
                  <ListenControl
                    icon={faHeart}
                    title="Love"
                    action={() => this.submitFeedback(feedback === 1 ? 0 : 1)}
                    className={`${feedback === 1 ? " loved" : ""}`}
                  />
                  <ListenControl
                    icon={faHeartBroken}
                    title="Hate"
                    action={() => this.submitFeedback(feedback === -1 ? 0 : -1)}
                    className={`${feedback === -1 ? " hated" : ""}`}
                  />

                  <FontAwesomeIcon
                    icon={faEllipsisV as IconProp}
                    title="Delete"
                    className="dropdown-toggle"
                    id="listenControlsDropdown"
                    data-toggle="dropdown"
                    aria-haspopup="true"
                    aria-expanded="true"
                  />
                  <ul
                    className="dropdown-menu dropdown-menu-right"
                    aria-labelledby="listenControlsDropdown"
                  >
                    <ListenControl
                      title="Recommend to my followers"
                      action={this.recommendListenToFollowers}
                    />
                    <ListenControl
                      title="Delete Listen"
                      action={this.deleteListen}
                    />
                    {currentUser && (
                      <ListenControl
                        title="Pin this Recording"
                        action={() => updateRecordingToPin(listen)}
                        dataToggle="modal"
                        dataTarget="#PinRecordingModal"
                      />
                    )}
                  </ul>
                  {getPlayButton(listen, isCurrentListen, this.playListen)}
                </>
              )}
            </div>
          ) : null}
        </div>
      </Card>
    );
  }
}<|MERGE_RESOLUTION|>--- conflicted
+++ resolved
@@ -12,15 +12,10 @@
 
 import {
   getArtistLink,
-<<<<<<< HEAD
+  getPlayButton,
   getTrackLink,
   preciseTimestamp,
   fullLocalizedDateFromTimestampOrISODate,
-=======
-  getPlayButton,
-  getTrackLink,
-  preciseTimestamp,
->>>>>>> 33350876
 } from "../utils";
 import GlobalAppContext from "../GlobalAppContext";
 import Card from "../components/Card";
