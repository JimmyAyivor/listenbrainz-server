--- conflicted
+++ resolved
@@ -1,14 +1,10 @@
 import * as ReactDOM from "react-dom";
 import * as React from "react";
+import * as Sentry from "@sentry/react";
 import { faSpinner, faCheck, faTimes } from "@fortawesome/free-solid-svg-icons";
 import { FontAwesomeIcon } from "@fortawesome/react-fontawesome";
 import { IconProp } from "@fortawesome/fontawesome-svg-core";
-<<<<<<< HEAD
 import { APIService } from "./APIService";
-=======
-import * as Sentry from "@sentry/react";
-import APIService from "./APIService";
->>>>>>> 22c365c8
 import Scrobble from "./Scrobble";
 import LastFMImporterModal from "./LastFMImporterModal";
 
