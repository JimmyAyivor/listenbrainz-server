--- conflicted
+++ resolved
@@ -100,10 +100,7 @@
 
     return render_template(
         "index/current-status.html",
-<<<<<<< HEAD
-=======
         load=load,
->>>>>>> ffd3fad3
         listen_count=format(int(listen_count), ",d"),
         incoming_len=format(int(incoming_len), ",d"),
         unique_len=format(int(unique_len), ",d"),
