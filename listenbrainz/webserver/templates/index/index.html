--- conflicted
+++ resolved
@@ -1,20 +1,13 @@
 {%- extends 'base.html' -%}
 {%- block content -%}
   <div id="homepage" class="row">
-<<<<<<< HEAD
-
-    <div class="col-lg-12">
+    <div class="alert alert-success center-p" role="alert">
+      ListenBrainz Year in Music for 2021 just dropped! Find yours <a href="{{ url_for('redirect.redirect_year_in_music') }}" class="alert-link">here</a>. Share it across social media and compare your stats with your friends!
+    </div>
+   <div class="col-lg-12">
       <h2 class="page-title">
         Share and Visualize your Musical Habits!
       </h2>
-=======
-    <div class="alert alert-success center-p" role="alert">
-      ListenBrainz Year in Music for 2021 just dropped! Find yours <a href="{{ url_for('redirect.redirect_year_in_music') }}" class="alert-link">here</a>. Share it across social media and compare your stats with your friends!
-    </div>
-    <div class="col-md-7 col-lg-8">
-      <img src="{{ url_for('static', filename='img/logo_big.svg') }}" id="big-logo" />
-      <h2 class="page-title">Welcome to ListenBrainz!</h2>
->>>>>>> 3f96cbd7
       <p>
         ListenBrainz keeps tracks of what music you listen to and
         provides you with insights into your listening habits. We're
