#!/usr/bin/env python
import sys
import os
import ujson
import logging
import pika
from time import time, sleep
sys.path.append(os.path.join(os.path.dirname(os.path.realpath(__file__)), ".."))
import config
from redis import Redis
from redis_keys import UNIQUE_QUEUE_SIZE_KEY

from googleapiclient import discovery
from googleapiclient.errors import HttpError
from oauth2client.client import GoogleCredentials

REPORT_FREQUENCY = 5000
APP_CREDENTIALS_FILE = os.environ.get('GOOGLE_APPLICATION_CREDENTIALS')
ERROR_RETRY_DELAY = 3 # number of seconds to wait until retrying an operation

# TODO:
#   Big query hardcoded data set ids

class BigQueryWriter(object):
    def __init__(self):
        self.log = logging.getLogger(__name__)
        logging.basicConfig()
        self.log.setLevel(logging.INFO)

        self.redis = None
        self.connection = None
        self.channel = None

        self.total_inserts = 0
        self.inserts = 0
        self.time = 0

    def connect_to_rabbitmq(self):
        while True:
            try:
                self.connection = pika.BlockingConnection(pika.ConnectionParameters(host=config.RABBITMQ_HOST, port=config.RABBITMQ_PORT))
                break
            except Exception as e:
<<<<<<< HEAD
                self.log.error("Cannot connect to rabbitmq: %s, retrying in 3 seconds")
                sleep(ERROR_RETRY_DELAY)
=======
                self.log.error("Cannot connect to rabbitmq: %s, sleeping 2 seconds" % str(e))
                sleep(2)
>>>>>>> 43b14e76


    @staticmethod
    def static_callback(ch, method, properties, body, obj):
        return obj.callback(ch, method)


    def callback(self, ch, method):

        listens = ujson.loads(body)
        count = len(listens)

        # We've collected listens to write, now write them
        bq_data = []

        for listen in listens:
            meta = listen['track_metadata']
            row = {
                'user_name' : listen['user_name'],
                'listened_at' : listen['listened_at'],

                'artist_msid' : meta['additional_info']['artist_msid'],
                'artist_name' : meta['artist_name'],
                'artist_mbids' : ",".join(meta['additional_info'].get('artist_mbids', [])),

                'release_msid' : meta['additional_info'].get('release_msid', ''),
                'release_name' : meta['additional_info'].get('release_name', ''),
                'release_mbid' : meta['additional_info'].get('release_mbid', ''),

                'track_name' : meta['track_name'],
                'recording_msid' : listen['recording_msid'],
                'recording_mbid' : meta['additional_info'].get('recording_mbid', ''),

                'tags' : ",".join(meta['additional_info'].get('tags', [])),
            }
            bq_data.append({
                'json': row,
                'insertId': "%s-%s" % (listen['user_name'], listen['listened_at'])
            })

        body = { 'rows' : bq_data }
        while True:
            try:
                t0 = time()
                ret = self.bigquery.tabledata().insertAll(
                    projectId="listenbrainz",
                    datasetId="listenbrainz_test",
                    tableId="listen",
                    body=body).execute(num_retries=5)
                self.time += time() - t0
                break

            except HttpError as e:
                self.log.error("Submit to BigQuery failed: %s. Retrying in 3 seconds." % str(e))
            except Exception as e:
                self.log.error("Unknown exception on submit to BigQuery failed: %s. Retrying in 3 seconds." % str(e))
                if DUMP_JSON_WITH_ERRORS:
                    self.log.error(json.dumps(body, indent=3))

            sleep(ERROR_RETRY_DELAY)


        while True:
            try:
                self.channel.basic_ack(delivery_tag = method.delivery_tag)
                break
            except pika.exceptions.ConnectionClosed:
                self.connect_to_rabbitmq()

        self.redis.decr(UNIQUE_QUEUE_SIZE_KEY, count)
        self.log.info("inserted %d listens." % count)

        # collect and occasionally print some stats
        self.inserts += count
        if self.inserts >= REPORT_FREQUENCY:
            self.total_inserts += self.inserts
            if self.time > 0:
                self.log.info("Inserted %d rows in %.1fs (%.2f listens/sec). Total %d rows." % \
                    (self.inserts, self.time, count / self.time, self.total_inserts))
            self.inserts = 0
            self.time = 0

        return True

    def start(self):
        self.log.info("biqquer-writer init")

        if not hasattr(config, "REDIS_HOST"):
            self.log.error("Redis service not defined. Sleeping 3 seconds and exiting.")
            sleep(ERROR_RETRY_DELAY)
            return

        if not hasattr(config, "RABBITMQ_HOST"):
            self.log.error("RabbitMQ service not defined. Sleeping 3 seconds and exiting.")
            sleep(ERROR_RETRY_DELAY)
            return

        # if we're not supposed to run, just sleep
        if not config.WRITE_TO_BIGQUERY:
            sleep(66666)
            return

        if not APP_CREDENTIALS_FILE:
            self.log.error("BiqQueryWriter not started, the GOOGLE_APPLICATION_CREDENTIALS env var is not defined.")
            sleep(1000)
            return

        if not os.path.exists(APP_CREDENTIALS_FILE):
            self.log.error("BiqQueryWriter not started, %s is missing." % APP_CREDENTIALS_FILE)
            sleep(1000)
            return

        credentials = GoogleCredentials.get_application_default()
        self.bigquery = discovery.build('bigquery', 'v2', credentials=credentials)

        while True:
            try:
                self.redis = Redis(host=config.REDIS_HOST, port=config.REDIS_PORT)
                break
            except Exception as err:
                self.log.error("Cannot connect to redis: %s. Retrying in 3 seconds and trying again." % str(err))
                sleep(ERROR_RETRY_DELAY)

        while True:
            self.connect_to_rabbitmq()
            self.channel = self.connection.channel()
            self.channel.exchange_declare(exchange='unique', type='fanout')
            self.channel.queue_declare('unique', durable=True)
            self.channel.queue_bind(exchange='unique', queue='unique')
            self.channel.basic_consume(lambda ch, method, properties, body: self.static_callback(ch, method, properties, body, obj=self), queue='unique')

            self.log.info("bigquery-writer started")
            try:
                self.channel.start_consuming()
            except pika.exceptions.ConnectionClosed:
                self.log.info("Connection to rabbitmq closed. Re-opening.")
                self.connection = None
                self.channel = None
                continue

            self.connection.close()


if __name__ == "__main__":
    bq = BigQueryWriter()
    bq.start()<|MERGE_RESOLUTION|>--- conflicted
+++ resolved
@@ -41,13 +41,8 @@
                 self.connection = pika.BlockingConnection(pika.ConnectionParameters(host=config.RABBITMQ_HOST, port=config.RABBITMQ_PORT))
                 break
             except Exception as e:
-<<<<<<< HEAD
-                self.log.error("Cannot connect to rabbitmq: %s, retrying in 3 seconds")
+                self.log.error("Cannot connect to rabbitmq: %s, retrying in 3 seconds" % str(e))
                 sleep(ERROR_RETRY_DELAY)
-=======
-                self.log.error("Cannot connect to rabbitmq: %s, sleeping 2 seconds" % str(e))
-                sleep(2)
->>>>>>> 43b14e76
 
 
     @staticmethod
