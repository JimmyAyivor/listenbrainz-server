function makeURIObject(lastfmURI, spotifyURI) {

}

function select(selector, collection) {
    var newCollection = [];
    for (var i = 0; i < collection.length; i++) {
        if (selector(collection[i])) {
            newCollection.push(collection[i]);
        }
    }

    return newCollection;
}

function map(applicable, collection) {
    var newCollection = [];
    for (var i = 0; i < collection.length; i++) {
        newCollection.push(applicable(collection[i]));
    }

    return newCollection;
}

function each(applicable, collection) {
    for (var i = 0; i < collection.length; i++) {
        applicable(collection[i]);
    }
}

function isSpotifyURI(uri) {
    return !!(/open.spotify/.exec(uri));
}

var Scrobble = (function() {
    return function(rootScrobbleElement) {
        this.lastfmID = function() {
            var loveButtonForm = rootScrobbleElement.getElementsByTagName("form")[0];
            var loveButtonURL = loveButtonForm.getAttribute("action");
            return extractlastFMIDFromLoveButtonURL(loveButtonURL);
        }

        this.artistName = function() {
            var artistElement = rootScrobbleElement.getElementsByClassName("chartlist-artists")[0];
            artistElement = artistElement.children[0];
            var artistName = artistElement.textContent || artistElement.innerText;
            return artistName;
        }

        this.trackName = function() {
            var trackElement = rootScrobbleElement.getElementsByClassName("link-block-target")[0];
            return trackElement.textContent || trackElement.innerText;
        }

        this.scrobbledAt = function() {
            var dateContainer = rootScrobbleElement.getElementsByClassName("chartlist-timestamp")[0]
            if (!dateContainer) {
                return 0;
            }
            var dateElement = dateContainer.getElementsByTagName("span")[0];
            var dateString = dateElement.getAttribute("title");
            //we have to do this because javascript's date parse method doesn't
            //directly accept lastfm's new date format but it does if we add the
            //space before am or pm
            var manipulatedDateString = dateString.replace("am", " am").replace("pm", " pm") + " UTC";
            return Math.round(Date.parse(manipulatedDateString)/1000);
        }

        this.optionalSpotifyID = function() {
            return select(
                    isSpotifyURI,
                    map(
                        function(elem) { return elem.getAttribute("href") },
                        rootScrobbleElement.getElementsByTagName("a")
                       )
                    )[0];
        }

        this.asJSONSerializable = function() {
            return {
                "track_metadata": {
                    "track_name": this.trackName(),
                    "artist_name": this.artistName(),
                    "additional_info" : {
                         "spotify_id": this.optionalSpotifyID()
                    },
                },
                "listened_at": this.scrobbledAt()

            }
        }

        function extractlastFMIDFromLoveButtonURL(loveButtonURL) {
            var parts = loveButtonURL.split("/");
            return parts.slice(0, parts.length-1).join("/");
        }
    }
}());

function encodeScrobbles(root) {
    var scrobbles = root.getElementsByClassName("js-link-block");
    var parsedScrobbles = map(function(rawScrobble) {
        var scrobble = new Scrobble(rawScrobble);
        return scrobble.asJSONSerializable();
    }, scrobbles);

    var structure = {
        "listen_type" : "import",
        "payload"     : parsedScrobbles
    }

    return structure;
}

function getLastFMPage(page, callback) {
    var xhr = new XMLHttpRequest();
    xhr.open("GET", encodeURI("http://www.last.fm/user/{{ lastfm_username }}/library?page=" + page + "&_pjax=%23content"));
    xhr.onload = function(content) {
        callback(xhr.response);
    };
    xhr.send();
}

var version = "1.1";
var page = 1;
var numberOfPages = parseInt(document.getElementsByClassName("pages")[0].innerHTML.trim().split(" ")[3]);

var toReport = [];
var numCompleted = 0;

function dispatch() {
    for (var i = 0; i < toReport.length; ++i) {
        reportScrobbles(toReport[i]);
    }
    toReport = [];
}

function enqueueReport(struct) {
    if (struct.payload.length > 0) {
        toReport.push(struct);
        dispatch();
    }
}

function reportScrobbles(struct) {
    //must have a trailing slash
    var reportingURL = "{{ base_url }}";

    var xhr = new XMLHttpRequest();
    xhr.open("POST", reportingURL);
    xhr.setRequestHeader("Authorization", "Token {{ user_token }}");
    xhr.setRequestHeader("Content-Type", "application/json;charset=UTF-8");
    xhr.onload = function(content) {
        numCompleted++;
        if (numCompleted >= numberOfPages) {
            updateMessage("<i class='fa fa-check'></i> Import finished<br><span style='font-size:8pt'>Thank you for using ListenBrainz</span>");
        } else {
            updateMessage("<i class='fa fa-cog fa-spin'></i> Sending page " + numCompleted + " of " + numberOfPages + " to ListenBrainz<br><span style='font-size:8pt'>Please don't navigate while this is running</span>");
        }
        console.log("successfully reported page");
    };
    xhr.onabort = function(context) {
        console.log("abort, req'ing");
        enqueueReport(struct);
    };
    xhr.onerror = function(context) {
        console.log("error, req'ing");
        enqueueReport(struct);
    };
    xhr.send(JSON.stringify(struct));
}

function reportPage(response) {
    var elem = document.createElement("div");
    elem.innerHTML = response;
    var struct = encodeScrobbles(elem);
    enqueueReport(struct);
}

function reportPageAndGetNext(response) {
<<<<<<< HEAD
    if (page == 1) {
      updateMessage("<i class='fa fa-cog fa-spin'></i> working<br><span style='font-size:8pt'>Please don't navigate while this is running</span>");
    }
=======
  document.getElementById("listen-progress-container").innerHTML = "<img src='{{ url_for('static', filename='img/listenbrainz-logo.svg', _external=True) }}' height='75'><br><br><i class='fa fa-cog fa-spin'></i> Sending page " + (numCompleted+1) + " of " + numberOfPages + " to ListenBrainz<br><span style='font-size:8pt'>Please don't navigate away from this page while the process is running</span><br>";
>>>>>>> 2a7f84da
    reportPage(response);
    page += 1;

    if (page <= numberOfPages) {
        setTimeout(function() { getLastFMPage(page, reportPageAndGetNext) }, 0 + Math.random()*100);
    }
}

function updateMessage(message) {
    document.getElementById("listen-progress-container").innerHTML =  "" +
        "<img src='{{ url_for('static', filename='img/listenbrainz-logo.svg', _external=True) }}' height='75'><br><br>" +
        message +
        "<br><span style='font-size:6pt; position:absolute; bottom:1px; right: 3px'>v"+version+"</span>";
}

document.body.insertAdjacentHTML( 'afterbegin', '<link rel="stylesheet" href="https://maxcdn.bootstrapcdn.com/font-awesome/4.4.0/css/font-awesome.min.css">');
document.body.insertAdjacentHTML( 'afterbegin', '<div style="position:absolute; top:200px; z-index: 200000000000000; width:500px; margin-left:-250px; left:50%; background-color:#fff; box-shadow: 0 19px 38px rgba(0,0,0,0.30), 0 15px 12px rgba(0,0,0,0.22); text-align:center; padding:50px;" id="listen-progress-container"></div>');
updateMessage("");
getLastFMPage(page, reportPageAndGetNext);<|MERGE_RESOLUTION|>--- conflicted
+++ resolved
@@ -178,13 +178,9 @@
 }
 
 function reportPageAndGetNext(response) {
-<<<<<<< HEAD
     if (page == 1) {
-      updateMessage("<i class='fa fa-cog fa-spin'></i> working<br><span style='font-size:8pt'>Please don't navigate while this is running</span>");
-    }
-=======
-  document.getElementById("listen-progress-container").innerHTML = "<img src='{{ url_for('static', filename='img/listenbrainz-logo.svg', _external=True) }}' height='75'><br><br><i class='fa fa-cog fa-spin'></i> Sending page " + (numCompleted+1) + " of " + numberOfPages + " to ListenBrainz<br><span style='font-size:8pt'>Please don't navigate away from this page while the process is running</span><br>";
->>>>>>> 2a7f84da
+      updateMessage("<i class='fa fa-cog fa-spin'></i> working<br><span style='font-size:8pt'>Please don't navigate away from this page while the process is running</span>");
+    }
     reportPage(response);
     page += 1;
 
